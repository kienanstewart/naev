--[[
   The new "slim" GUI
--]]

function create()

   --Get player
   pp = player.pilot()
   pfact = pp:faction()
   pname = player.name()
   pship = pp:ship()
   
   --Get sizes
   screen_w, screen_h = gfx.dim()
   deffont_h = gfx.fontSize()
   smallfont_h = gfx.fontSize(true)
   gui.viewport( 0, 30, screen_w, screen_h - 30 )

   --Colors
   col_txt_bar = colour.new( 192/255, 198/255, 217/255 )
   col_txt_top = colour.new( 148/255, 158/255, 192/255 )
   col_txt_std = colour.new( 111/255, 125/255, 169/255 )
   col_txt_wrn = colour.new( 127/255,  31/255,  31/255 )
   col_txt_enm = colour.new( 222/255,  28/255,  28/255 )
   col_txt_all = colour.new(  19/255, 152/255,  41/255 )
   col_txt_una = colour.new(  66/255,  72/255,  84/255 )
   col_shield = colour.new( 40/255,  51/255,  88/255 )
   col_armour = colour.new( 72/255,  73/255,  60/255 )
   col_energy = colour.new( 41/255,  92/255,  47/255 )
   col_speed = colour.new( 77/255,  80/255,  21/255 )
   col_speed2 = colour.new(169/255,177/255,  46/255 )
   col_ammo = colour.new(140/255,94/255,  7/255 )
   col_heat = colour.new(114/255,26/255, 14/255 )
   col_heat2 = colour.new( 222/255, 51/255, 27/255 )
   col_ready = colour.new(14/255,108/255, 114/255 )
   col_prim = colour.new(71/255,234/255, 252/255 )
   col_sec = colour.new(136/255,179/255, 255/255 )
   
   --Load Images
   local base = "gfx/gui/slim/"
   player_pane_t = tex.open( base .. "frame_player_top.png" )
   player_pane_m = tex.open( base .. "frame_player_middle.png" )
   player_pane_b = tex.open( base .. "frame_player_bottom.png" )
   target_pane = tex.open( base .. "frame_target.png" )
   planet_pane_t = tex.open( base .. "frame_planet_top.png" )
   planet_pane_m = tex.open( base .. "frame_planet_middle.png" )
   planet_pane_b = tex.open( base .. "frame_planet_bottom.png" )
   radar_gfx = tex.open( base .. "radar.png" )
   target_bg = tex.open( base .. "target_image.png" )
   planet_bg = tex.open( base .. "planet_image.png" )
   icon_shield = tex.open( base .. "shield.png" )
   icon_armour = tex.open( base .. "armour.png" )
   icon_energy = tex.open( base .. "energy.png" )
   icon_speed = tex.open( base .. "speed.png" )
   icon_shield_sm = tex.open( base .. "shield_sm.png" )
   icon_armour_sm = tex.open( base .. "armour_sm.png" )
   icon_energy_sm = tex.open( base .. "energy_sm.png" )
   icon_speed_sm = tex.open( base .. "speed_sm.png" )
   bg_bar = tex.open( base .. "bg_bar.png" )
   bg_bar_sm = tex.open( base .. "bg_bar_sm.png" )
   bg_bar_weapon = tex.open( base .. "bg_bar_weapon.png" )
   bg_bar_weapon_prim = tex.open( base .. "bg_bar_weapon_prim.png" )
   bg_bar_weapon_sec = tex.open( base .. "bg_bar_weapon_sec.png" )
   bg_shield = tex.open( base .. "bg_shield.png" )
   bg_armour = tex.open( base .. "bg_armour.png" )
   bg_energy = tex.open( base .. "bg_energy.png" )
   bg_speed = tex.open( base .. "bg_speed.png" )
   bg_ammo = tex.open( base .. "bg_ammo.png" )
   bg_heat = tex.open( base .. "bg_heat.png" )
   bg_ready = tex.open( base .. "bg_ready.png" )
   bg_shield_sm = tex.open( base .. "bg_shield_sm.png" )
   bg_armour_sm = tex.open( base .. "bg_armour_sm.png" )
   bg_energy_sm = tex.open( base .. "bg_energy_sm.png" )
   bg_speed_sm = tex.open( base .. "bg_speed_sm.png" )
   sheen = tex.open( base .. "sheen.png" )
   sheen_sm = tex.open( base .. "sheen_sm.png" )
   sheen_weapon = tex.open( base .. "sheen_weapon.png" )
   sheen_tiny = tex.open( base .. "sheen_tiny.png" )
   bottom_bar = tex.open( base .. "bottombar.png" )
   target_dir = tex.open( base .. "dir.png" )
   warnlight1 = tex.open( base .. "warnlight1.png" )
   warnlight2 = tex.open( base .. "warnlight2.png" )
   warnlight3 = tex.open( base .. "warnlight3.png" )
   target_light_off = tex.open( base .. "targeted_off.png" )
   target_light_on =  tex.open( base .. "targeted_on.png" )
   cargo_light_off = tex.open( base .. "cargo_off.png" )
   cargo_light_on =  tex.open( base .. "cargo_on.png" )
   question = tex.open( base .. "question.png" )
   gui.targetPlanetGFX( tex.open( base .. "radar_planet.png" ) )
   gui.targetPilotGFX(  tex.open( base .. "radar_ship.png" ) )
   
   --Messages
   gui.mesgInit( screen_w - 400, 20, 50 )
   
   --Get positions
   --Player pane
   pl_pane_w, pl_pane_h = player_pane_t:dim()
   pl_pane_w_b, pl_pane_h_b = player_pane_b:dim()
   -- ta_pnt_pane_x = screen_w - ta_pnt_pane_w - 16
   -- ta_pnt_pane_y = ta_pane_y - ta_pnt_pane_h - 8
   pl_pane_x = screen_w - pl_pane_w - 16
   pl_pane_y = screen_h - pl_pane_h - 16
   
   --Radar
   radar_w, radar_h = radar_gfx:dim()
   radar_x = pl_pane_x - radar_w + 24
   radar_y = pl_pane_y + 13
   gui.radarInit( false, 124, 124 )
   
   
   bar_w, bar_h = bg_shield:dim()

   --Shield Bar
   x_shield = pl_pane_x + 46
   y_shield = pl_pane_y + 109
   
   bars = { "armour", "energy", "speed" }
   for k,v in ipairs(bars) do
      _G["x_" .. v] = x_shield
      _G["y_" .. v] = y_shield - k * 28
   end
   
   --Ammo, heat and ready bars bars
   bar_weapon_w, bar_weapon_h = bg_ammo:dim()
   bar_ready_w, bar_ready_h = bg_ready:dim()
   --local i = 0
   x_ammo = pl_pane_x + 39
   y_ammo = pl_pane_y - 27
   --[[for i=0,6 do
     _G["x_ammo_" .. (i+2)] = x_ammo_1
     _G["y_ammo_" .. (i+2)] = y_ammo_1 - i * 28
   end
   --]]
   

   --Target Pane
   ta_pane_w, ta_pane_h = target_pane:dim()
   ta_pane_x = screen_w - ta_pane_w - 16
   --ta_pane_y = pl_pane_y - ta_pane_h - 8
   ta_pane_y = 38
   
   --Target image background
   ta_image_x = ta_pane_x + 14
   ta_image_y = ta_pane_y + 96
   --Target image center
   ta_image_w, ta_image_h = target_bg:dim()
   ta_center_x = ta_image_x + ta_image_w / 2
   ta_center_y = ta_image_y + ta_image_h / 2
   -- ? image
   ta_question_w, ta_question_h = question:dim()
   
   --Targeted icon
   ta_icon_x = ta_pane_x + 82
   ta_icon_y = ta_pane_y + 100
   
   --Target Faction icon
   ta_fact_x = ta_pane_x + 110
   ta_fact_y = ta_pane_y + 100
   
   bar_sm_w, bar_sm_h = bg_shield_sm:dim()
   --Small Shield Bar
   x_shield_sm = ta_pane_x + 13
   y_shield_sm = ta_pane_y + 71

   bars_sm = { "armour_sm", "energy_sm", "speed_sm" }
   for k,v in ipairs(bars_sm) do
      _G["x_" .. v] = x_shield_sm
      _G["y_" .. v] = y_shield_sm - k * 20
   end

   --Targeted warning light
   ta_warning_x = ta_pane_x + 82
   ta_warning_y = ta_pane_y + 100

   -- Cargo light
   ta_cargo_x = ta_pane_x + 138
   ta_cargo_y = ta_pane_y + 100

   -- Planet pane
   ta_pnt_pane_w, ta_pnt_pane_h = planet_pane_t:dim()
   ta_pnt_pane_w_b, ta_pnt_pane_h_b = planet_pane_b:dim()
   -- ta_pnt_pane_x = screen_w - ta_pnt_pane_w - 16
   -- ta_pnt_pane_y = ta_pane_y - ta_pnt_pane_h - 8
   ta_pnt_pane_x = 16
   ta_pnt_pane_y = screen_h - ta_pnt_pane_h - 16

   -- Planet faction icon
   ta_pnt_fact_x = ta_pnt_pane_x + 140
   ta_pnt_fact_y = ta_pnt_pane_y + 155

   -- Planet image background
   ta_pnt_image_x = ta_pnt_pane_x + 14
   ta_pnt_image_y = ta_pnt_pane_y

   -- Planet image center
   ta_pnt_image_w, ta_pnt_image_h = planet_bg:dim()
   ta_pnt_center_x = ta_pnt_image_x + ta_pnt_image_w / 2
   ta_pnt_center_y = ta_pnt_image_y + ta_pnt_image_h / 2

   -- Set FPS
   gui.fpsPos( ta_pnt_pane_x + ta_pnt_pane_w + 15, screen_h - 30 - 30 - deffont_h )

   -- Set OSD
   gui.osdInit( 30, ta_pnt_pane_y - (44+14*4) - ta_pnt_pane_h_b - 15, 150, 300 )

   -- Timer stuff
   timers = {}
   timers[1] = 0.5
   timers[2] = 0.5
   blinkcol = col_txt_enm
   gfxWarn = true

   update_target()
   update_ship()
   update_system()
   update_nav()
   update_cargo()
end

function update_target()
   ptarget = pp:target()
   if ptarget ~= nil then
      ptarget_gfx = ptarget:ship():gfxTarget()
      ptarget_gfx_w, ptarget_gfx_h = ptarget_gfx:dim()
      ptargetfact = ptarget:faction()
      ptarget_target = ptarget:target()
      ta_stats = ptarget:stats()
      
      ptarget_gfx_aspect = ptarget_gfx_w / ptarget_gfx_h
      
      if ptarget_gfx_aspect >= 1 then
         if ptarget_gfx_w > 62 then
            ptarget_gfx_draw_w = 62
            ptarget_gfx_draw_h = 62 / ptarget_gfx_w * ptarget_gfx_h
         end
      else
         if ptarget_gfx_h > 62 then
            ptarget_gfx_draw_h = 62
            ptarget_gfx_draw_w = 62 / ptarget_gfx_h * ptarget_gfx_w
         end
      end
      ptarget_faction_gfx = ptargetfact:logoTiny()
   end
end

function update_nav()
   nav_pnt, nav_hyp = pp:nav()
   autonav_hyp = player.autonavDest()
   if nav_pnt ~= nil then
      ta_pnt_gfx = nav_pnt:gfxSpace()
      ta_pnt_gfx_w, ta_pnt_gfx_h = ta_pnt_gfx:dim()
      ta_pntfact = nav_pnt:faction()

      ta_pnt_gfx_aspect = ta_pnt_gfx_w / ta_pnt_gfx_h
      if ta_pnt_gfx_aspect >= 1 then
         if ta_pnt_gfx_w > 140 then
            ta_pnt_gfx_draw_w = 140
            ta_pnt_gfx_draw_h = 140 / ta_pnt_gfx_aspect
         end
      else
         if ta_pnt_gfx_h > 140 then
            ta_pnt_gfx_draw_h = 140
            ta_pnt_gfx_draw_w = 140 / ta_pnt_gfx_aspect
         end
      end
      if ta_pntfact ~= nil then
         ta_pnt_faction_gfx = ta_pntfact:logoTiny()
      else
         ta_pnt_faction_gfx = nil
      end
   end
end

function update_cargo()
   cargol = pilot.cargoList(pp)
   cargo = {}
   for k,v in ipairs(cargol) do
      if v.q == 0 then
         cargo[k] = v.name
      else
         cargo[k] = string.format( "%d"  .. "t %s", v.q, v.name )
      end
      if v.m then
         cargo[k] = cargo[k] .. "*"
      end
   end
end

function update_ship()
   stats = pp:stats()
end

function update_system()
   sys = system.cur()
end

function render_bar(name, value, txt, txtcol, size, col, bgc )
   if size ~= nil then
      offsets = { 22, 5, 9, 3 }
      l_bg_bar = bg_bar_sm
      l_sheen = sheen_sm
      postfix = "_sm"
   else
      offsets = { 30, 7, 15, 6 }
      l_bg_bar = bg_bar
      l_sheen = sheen
      postfix = nil
   end
   local vars = { "icon", "bg", "x", "y", "col" }
   for k,var in ipairs(vars) do
      if postfix ~= nil and var ~= "col" then
         _G["l_" .. var] = _G[var .. "_" .. name .. postfix]
      else
         _G["l_" .. var] = _G[var .. "_" .. name]
      end
   end
   if col ~= nil then
      l_col = col
   end
   if l_bg ~= nil then
      l_bar_w, l_bar_h = l_bg:dim()
      gfx.renderTex( l_bg, l_x + offsets[1], l_y + 2)
   end
   if value == nil then value = 100 end
   if bgc ~= nil then gfx.renderRect( l_x + offsets[1], l_y + 2, l_bar_w, l_bar_h, bgc ) end
   gfx.renderRect( l_x + offsets[1], l_y + 2, value/100. * l_bar_w, l_bar_h, l_col )
   gfx.renderTex( l_bg_bar, l_x, l_y )
   gfx.renderTex( l_icon, l_x + offsets[2], l_y + offsets[2] - 3)
   gfx.renderTex( l_sheen, l_x + offsets[1] + 1, l_y + offsets[3])

   if txt ~= nil then
      if gfx.printDim( false, txt ) > l_bar_w then
         small = true
      else
         small = false
      end
      gfx.print( small, txt, l_x + offsets[1], l_y + offsets[4], txtcol, l_bar_w, true)
   else
      gfx.print( true, "UNAVAILABLE", l_x + offsets[1], l_y + offsets[4], col_txt_una, l_bar_w, true )
   end
end

function render_ammoBar( name, x, y, value, txt, txtcol, col )
   offsets = { 2, 20, 3, 13, 22, 6 } --Bar, y of refire, sheen, y of sheen, y of refire sheen, y of text
   l_bg = _G["bg_" .. name]
   if name == "heat" and value[1] > 1 then
      l_col = col_heat2
   else   
      l_col = _G["col_" .. name]
   end      
   gfx.renderTex( l_bg, x + offsets[1], y + offsets[1])
   gfx.renderTex( bg_ready, x + offsets[1], y + offsets[2])
   gfx.renderRect( x + offsets[1], y + offsets[1], value[1] * bar_weapon_w / 2, bar_weapon_h, l_col)
   gfx.renderRect( x + offsets[1], y + offsets[2], value[2] * bar_ready_w, bar_ready_h, col_ready)
   if value[3] == 2 then
      gfx.renderTex( bg_bar_weapon_sec, x, y )
   elseif value[3] == 1 then
      gfx.renderTex( bg_bar_weapon_prim, x, y )
   else
      gfx.renderTex( bg_bar_weapon, x, y )
   end
   gfx.renderTex( sheen_weapon, x + offsets[3], y + offsets[4])
   gfx.renderTex( sheen_tiny, x + offsets[3], y + offsets[5])
   if gfx.printDim( false, txt ) > bar_weapon_w then
      small = true
   else
      small = false
   end
   gfx.print( small, txt, x + offsets[1], y + offsets[6], txtcol, bar_weapon_w, true)
end   
   

function render( dt )
   
   --Values
   armour, shield = pp:health()
   energy = pp:energy()
   speed = pp:vel():dist()
   lockons = pp:lockon()
   autonav = player.autonav()
   wset_name, wset  = pp:weapset(true)
   credits = player.credits()
   
   --Radar
   gfx.renderTex( radar_gfx, radar_x, radar_y )
   gui.radarRender( radar_x + 2, radar_y + 2 )
   
   --Player pane
   gfx.renderTex( player_pane_t, pl_pane_x, pl_pane_y )
   --extend the pane according to the number of weapon bars
   filler_h = 0
   for k,_ in pairs(wset) do filler_h = filler_h +  28 end
   if filler_h > 0 then
      filler_h = filler_h - 6
   end
   gfx.renderTexRaw( player_pane_m, pl_pane_x + 33, pl_pane_y - filler_h, pl_pane_w_b, filler_h, 1, 1, 0, 0, 1, 1)
   gfx.renderTex( player_pane_b, pl_pane_x + 33, pl_pane_y - filler_h - pl_pane_h_b )
   
   -- local col
   local small, txt
   --Shield
   if shield == 0. then
      col = col_txt_enm
   elseif shield <= 20. then
      col = col_txt_wrn
   else
      col = col_txt_bar
   end
   txt = tostring( math.floor(shield)) .. "% (" .. tostring(math.floor(stats.shield * shield / 100)) .. ")"
   render_bar( "shield", shield, txt, col )

   --Armour
   if armour <= 20. then
      col = col_txt_enm
   else
      col = col_txt_bar
   end
   txt = tostring( math.floor(armour)) .. "% (" .. tostring(math.floor(stats.armour * armour / 100)) .. ")"
   render_bar( "armour", armour, txt, col )
   
   --Energy
   if energy == 0. then
      col = col_txt_enm
   elseif energy <= 20. then
      col = col_txt_wrn
   else
      col = col_txt_bar
   end
   txt = tostring( math.floor(energy)) .. "% (" .. tostring(math.floor(stats.energy  * energy / 100)) .. ")"
   render_bar( "energy", energy, txt, col )
   
   --Speed
   local hspeed 
   local realspeed = speed / stats.speed_max * 100
   -- This is a hack to show ships cruising at max speed as flying at 100% speed, to compensate for the error in approximating the speed.
   -- Any speed between 99% and 101% will be treated as 100%.
   if realspeed >= 99 and realspeed <= 101 then
      hspeed = 100
   else
      hspeed = math.floor(realspeed)
   end
   --local hspeed = math.ceil( speed / stats.speed_max * 100 )
   txt = tostring( hspeed ) .. "% (" .. tostring( math.floor(speed)) .. ")"
   if hspeed <= 100. then
      render_bar( "speed", hspeed, txt, col_txt_bar )
   elseif hspeed <= 200. then
      render_bar( "speed", hspeed - 100, txt, col_txt_wrn, nil, col_speed2, col_speed )
   else
      timers[1] = timers[1] - dt
      if timers[1] <=0. then
         timers[1] = 0.5
         if blinkcol == col_txt_una then
            blinkcol = col_txt_enm
         else
            blinkcol = col_txt_una
         end
      end
      col = blinkcol
      render_bar( "speed", 100, txt, col, nil, col_speed2)
   end
   
   --Weapon bars
   local num = 0
   for k, weapon in ipairs(wset) do
      if weapon.left ~= nil then
         txt = weapon.name .. " (" .. tostring( weapon.left) .. ")"
         if weapon.left == 0 then
            col = col_txt_wrn
         else
            col = col_txt_bar
         end
         values = {weapon.left_p, weapon.cooldown, weapon.level}
         render_ammoBar( "ammo", x_ammo, y_ammo - (num)*28, values, txt, col, 2, col_ammo )
      else
         txt = weapon.name
         col = col_txt_bar
         values = {weapon.temp, weapon.cooldown, weapon.level}
         render_ammoBar( "heat", x_ammo, y_ammo - (num)*28, values, txt, col, 2, col_heat )
      end
      num = num + 1
   end  
   
   --Warning Light
   if lockons > 0 then
      timers[2] = timers[2] - dt
      if timers[2] <= 0. then
         if lockons < 20 then
            timers[2] = 0.5 - (0.025 * lockons)
            gfxWarn = not gfxWarn
         else
            timers[2] = 0
            gfxWarn = true
         end
      end
      if gfxWarn == true then
         gfx.renderTex( warnlight1, pl_pane_x + 6, pl_pane_y + 120 )
      end
      local length
      length = gfx.printDim( false, "Warning - Missile Lockon detected" )
      gfx.print( false, "Warning - Missile Lockon detected", (screen_w - length)/2, screen_h - 100, col_txt_enm )
   end
   if armour <= 20 then
      gfx.renderTex( warnlight2, pl_pane_x + 29, pl_pane_y + 3 )
   end
   if autonav then
      gfx.renderTex( warnlight3, pl_pane_x + 162, pl_pane_y + 8 )
   end
   
   
   --Target Pane
   if ptarget ~= nil then
      ta_cargo = ptarget:cargoList()
      ta_detect, ta_fuzzy = pp:inrange( ptarget )
      if ta_detect then
         
         --Frame
         gfx.renderTex( target_pane, ta_pane_x, ta_pane_y )
         gfx.renderTex( target_bg, ta_image_x, ta_image_y )

         if not ta_fuzzy then
            ptarget_target = ptarget:target()
            ta_armour, ta_shield, ta_disabled = ptarget:health()
            ta_energy = ptarget:energy()
            ta_speed = ptarget:vel():dist()

            --Render target graphic
            if ptarget_gfx_w > 62 or ptarget_gfx_h > 62 then
               gfx.renderTexRaw( ptarget_gfx, ta_center_x - ptarget_gfx_draw_w / 2, ta_center_y - ptarget_gfx_draw_h / 2, ptarget_gfx_draw_w, ptarget_gfx_draw_h, 1, 1, 0, 0, 1, 1)
            else
               gfx.renderTex( ptarget_gfx, ta_center_x - ptarget_gfx_w / 2, ta_center_y - ptarget_gfx_h / 2)
            end
         else
            --Render ?
            gfx.renderTex( question, ta_center_x - ta_question_w / 2, ta_center_y - ta_question_h / 2 )
         end
         
         -- Dist and dir calculated without explicit target.
         ta_pos = ptarget:pos()
         ta_dist = pp:pos():dist( ta_pos )
         ta_dir = ptarget:dir()
         ta_speed = ptarget:vel():dist()

         --Title
         gfx.print( false, "TARGETED", ta_pane_x + 14, ta_pane_y + 180, col_txt_top )

         --Text, warning light & other texts
         local htspeed 
         local realspeed = ta_speed / ta_stats.speed_max * 100
         -- This is a hack to show ships cruising at max speed as flying at 100% speed, to compensate for the error in approximating the speed.
         -- Any speed between 99% and 101% will be treated as 100%.
         if realspeed >= 99 and realspeed <= 101 then
            htspeed = 100
         else
            htspeed = math.floor(realspeed)
         end
         if not ta_fuzzy then
            --Bar Texts
            shi = tostring( math.floor(ta_shield) ) .. "% (" .. tostring(math.floor(ta_stats.shield  * ta_shield / 100)) .. ")"
            arm = tostring( math.floor(ta_armour) ) .. "% (" .. tostring(math.floor(ta_stats.armour  * ta_armour / 100)) .. ")"
            ene = tostring( math.floor(ta_energy) ) .. "%"
            spe = tostring( htspeed ) .. "% (" .. tostring(math.floor(ta_speed)) .. ")"

            if htspeed <= 100. then
               spetxtcol = col_txt_bar
               colspe = col_speed
               colspe2 = nil
            else
               if htspeed >= 200. then
                  htspeed = 100.
               else
                  htspeed = htspeed - 100
               end
               spetxtcol = col_txt_wrn
               colspe = col_speed2
               colspe2 = col_speed
            end

            --Warning Light
            if ptarget_target == pp then
               gfx.renderTex( target_light_on, ta_warning_x - 3, ta_warning_y - 3 )
            else
               gfx.renderTex( target_light_off, ta_warning_x, ta_warning_y )
            end
            
            --Faction Logo
            if ptarget_faction_gfx ~= nil then
               gfx.renderTex( ptarget_faction_gfx, ta_fact_x, ta_fact_y )
            end

            -- Cargo light cargo_light_off
            if ta_cargo ~= nil and #ta_cargo >= 1 then
               gfx.renderTex( cargo_light_on, ta_cargo_x, ta_cargo_y )
            else
               gfx.renderTex( cargo_light_off, ta_cargo_x, ta_cargo_y )
            end

            --Pilot name
            if ta_disabled then
               col = col_txt_una
            else
               col = ptarget:colour()
            end
            gfx.print( true, ptarget:name(), ta_pane_x + 14, ta_pane_y + 166, col )
         else
            -- Unset stats.
            shi, ene, arm = nil
            ta_shield, ta_armour, ta_energy = nil

            --Bar Texts
            spe = math.floor(ta_speed)
            colspe, colspe2 = nil
            spetxtcol = col_txt_bar
            htspeed = 0.
            
            --Warning light
            gfx.renderTex( target_light_off, ta_warning_x, ta_warning_y )

            -- Cargo light
            gfx.renderTex( cargo_light_off, ta_cargo_x, ta_cargo_y )

            --Pilot name
            gfx.print( true, "Unknown", ta_pane_x + 14, ta_pane_y + 166, col_txt_una )
         end

         -- Render bars.
         render_bar( "shield", ta_shield, shi, col_txt_bar, "sm")
         render_bar( "armour", ta_armour, arm, col_txt_bar, "sm")
         render_bar( "energy", ta_energy, ene, col_txt_bar, "sm")
         render_bar( "speed", htspeed, spe, spetxtcol, "sm", colspe, colspe2 )
         
         --Dist
         gfx.print( true, "DIST", ta_pane_x + 130, ta_pane_y + 150, col_txt_top )
         if ta_dist ~= nil then
            gfx.print( false, largeNumber( ta_dist ), ta_pane_x + 120, ta_pane_y +132, col_txt_std, 38, true )
         end
            
         --Dir
         gfx.print(true, "DIR", ta_pane_x + 86, ta_pane_y + 150, col_txt_top )
         
         -- Render dir sprite.
         local x, y
         x, y = target_dir:spriteFromDir( ta_dir )
         gfx.renderTex( target_dir, ta_pane_x + 86, ta_pane_y + 126, x, y, col_txt_top )
      end
   end

   -- Planet pane
   if nav_pnt ~= nil then
      local col = col_txt_std
      ta_pnt_pos = nav_pnt:pos()
      ta_pnt_dist = pp:pos():dist( ta_pnt_pos )
      ta_pnt_class = nav_pnt:class()

      -- Extend the pane depending on the services available.
      services_h = 44
      local sflags = nav_pnt:services()
      if sflags.land then
         services_h = services_h + 14
         if sflags.outfits then
            services_h = services_h + 14
         end
         if sflags.shipyard then
            services_h = services_h + 14
         end
         if sflags.commodity then
            services_h = services_h + 14
         end
      end

      -- Render background images.
      gfx.renderTex( planet_pane_t, ta_pnt_pane_x, ta_pnt_pane_y )
      gfx.renderTexRaw( planet_pane_m, ta_pnt_pane_x, ta_pnt_pane_y - services_h, ta_pnt_pane_w, services_h, 1, 1, 0, 0, 1, 1 )
      gfx.renderTex( planet_pane_b, ta_pnt_pane_x, ta_pnt_pane_y - services_h - ta_pnt_pane_h_b )
      gfx.renderTex( planet_bg, ta_pnt_image_x, ta_pnt_image_y )

      --Render planet image.
      if ta_pnt_gfx_w > 140 or ta_pnt_gfx_h > 140 then
         gfx.renderTexRaw( ta_pnt_gfx, ta_pnt_center_x - ta_pnt_gfx_draw_w / 2, ta_pnt_center_y - ta_pnt_gfx_draw_h / 2, ta_pnt_gfx_draw_w, ta_pnt_gfx_draw_h, 1, 1, 0, 0, 1, 1)
      else
         gfx.renderTex( ta_pnt_gfx, ta_pnt_center_x - ta_pnt_gfx_w / 2, ta_pnt_center_y - ta_pnt_gfx_h / 2)
      end
      gfx.print( true, "TARGETED", ta_pnt_pane_x + 14, ta_pnt_pane_y + 164, col_txt_top )
      gfx.print( true, "DISTANCE:", ta_pnt_pane_x + 35, ta_pnt_pane_y - 14, col_txt_top )
      gfx.print( true, "CLASS:", ta_pnt_pane_x + 14, ta_pnt_pane_y - 34, col_txt_top )

      if ta_pnt_faction_gfx ~= nil then
               gfx.renderTex( ta_pnt_faction_gfx, ta_pnt_fact_x, ta_pnt_fact_y )
      end

      -- Colour the planet name based on friendliness.
      if ta_pntfact ~= nil then
         if pfact:areEnemies( ta_pntfact ) then
            col = col_txt_enm
         elseif pfact:areAllies( ta_pntfact ) then
            col = col_txt_all
         else
            col = col_txt_std
         end
      end

      -- Deiz hates math // Bobbens loves math
      x1, y1 = vec2.get(nav_pnt:pos())
      x2, y2 = vec2.get(player.pilot():pos())
      ta_pnt_dir = math.atan2(y2 - y1, x2 - x1) + math.pi

      -- Render dir sprite.
      local x, y
      x, y = target_dir:spriteFromDir( ta_pnt_dir )
      gfx.renderTex( target_dir, ta_pnt_pane_x + 12, ta_pnt_pane_y -24, x, y, col_txt_top )

      gfx.print( true, nav_pnt:class(), ta_pnt_pane_x + 130, ta_pnt_pane_y - 34, col_txt_top )
      gfx.print( true, "SERVICES:", ta_pnt_pane_x + 14, ta_pnt_pane_y - 46, col_txt_top )

      -- Space out the text.
      services_h = 60
      local sflags = nav_pnt:services()
      if sflags.land then
         services = { "land", "outfits", "shipyard", "commodity" }
         servicesp = { "Spaceport", "Outfits", "Shipyard", "Commodity" }
         for k,v in ipairs(services) do
            if sflags[tostring(v)] then
               gfx.print(true, servicesp[k], ta_pnt_pane_x + 60, ta_pnt_pane_y - services_h, col_txt_top )
               services_h = services_h + 14
            end
         end
      else
         gfx.print( true, "none", ta_pnt_pane_x + 110, ta_pnt_pane_y - 46, col_txt_una )
      end

      if ta_pnt_dist ~= nil then
            gfx.print( false, largeNumber( ta_pnt_dist ), ta_pnt_pane_x + 110, ta_pnt_pane_y - 15, col_txt_std, 63, false )
      end
      gfx.print( true, nav_pnt:name(), ta_pnt_pane_x + 14, ta_pnt_pane_y + 149, col )
   end

   --Bottom bar
   local length = 8, navstring, pntstring, fuel, fuelstring, pntstring, wsetstr
   gfx.renderTexRaw( bottom_bar, 0, 0, screen_w, 30, 1, 1, 0, 0, 1, 1 )

   if nav_hyp ~= nil then
      if nav_hyp:isKnown() then
         navstring = nav_hyp:name()
      else
         navstring = "Unknown"
      end
      if autonav_hyp ~= nil then
         navstring = navstring ..  " (" .. tostring(autonav_hyp:jumpDist()) .. ")" 
      end
   else
      navstring = "none"
   end

   fuel = player.fuel()
   if fuel > 100 then
      fuelstring = round(fuel/100.) .. " Jumps"
   elseif fuel == 100 then
      fuelstring = round(fuel/100.) .. " Jump"
   else
      fuelstring = "none"
   end

   if nav_pnt ~= nil then
      pntstring = nav_pnt:name()
   else
      pntstring = "none"
   end

   if rdy then
   col = col_txt_std
   else
   col = col_txt_una
   end
   wsetstr = wset_name
   --[[if amm ~= nil then
      secstr = secstr .. " (" .. tostring(amm) .. ")"
   end]]--

   local bartext = { "Player: ", pname, "System: ", sys:name(), "Credits: ",
         largeNumber( credits ), "Nav: ", navstring, "Fuel: ", fuelstring,
         "Planet: ", pntstring, "Weapon Set: ", wsetstr, "Cargo: " }
   for k,v in ipairs(bartext) do
      if k % 2 == 1 then
         gfx.print( false, v, length, 5, col_txt_top )
         length = length + gfx.printDim( false, v )
      else
         if v == "none" or (v == wsetstr and not rdy) then
            col = col_txt_una
         else
            col = col_txt_std
         end
         gfx.print( true, v, length, 6, col )
         length = length + gfx.printDim( true, v ) + 10
      end
   end

   local cargstring = nil
   local freecargo = "(" .. pp:cargoFree() .. " tons free)"
   local finallen = gfx.printDim( true, freecargo )
   if cargo ~= nil and #cargo >= 1 then
      for k,v in ipairs(cargo) do
         if cargstring ~= nil then
            if screen_w - length - gfx.printDim(true, cargstring .. ", " .. v) + finallen > 10 then
               cargstring = cargstring .. ", " .. v
            else
               cargstring = cargstring .. ", [...]"
               break
            end
         else
            cargstring = v
         end
      end
      gfx.print( true, cargstring, length, 6, col_txt_std )
<<<<<<< HEAD
      length = length + gfx.printDim( true, cargostring )
=======
      length = length + gfx.printDim( true, cargstring )
>>>>>>> ce5246ac
   else
      gfx.print( true, "none", length, 6, col_txt_una )
      length = length + gfx.printDim( true, "none" ) + 6
   end
   gfx.print( true, freecargo, length, 6, col_txt_std )
end

function largeNumber( number )
   local formatted
   local units = { "K", "M", "B", "T", "Q" }
   if number < 1e4 then
      formatted = math.floor(number)
   elseif number < 1e18 then
      len = math.floor(math.log10(number))
      formatted = round( number / 10^math.floor(len-len%3), 2) .. units[(math.floor(len/3))]
   else
      formatted = "Too big!"
   end
   return formatted
end

function round(num, idp)
   return string.format("%.0" .. (idp or 0) .. "f", num)
end

function destroy()
end<|MERGE_RESOLUTION|>--- conflicted
+++ resolved
@@ -810,11 +810,8 @@
          end
       end
       gfx.print( true, cargstring, length, 6, col_txt_std )
-<<<<<<< HEAD
-      length = length + gfx.printDim( true, cargostring )
-=======
+
       length = length + gfx.printDim( true, cargstring )
->>>>>>> ce5246ac
    else
       gfx.print( true, "none", length, 6, col_txt_una )
       length = length + gfx.printDim( true, "none" ) + 6
