--- conflicted
+++ resolved
@@ -343,62 +343,6 @@
    <cond>system.get("Klantar"):jumpDist() &lt; 3</cond>
   </avail>
  </mission>
-<<<<<<< HEAD
- <mission name="Shadowrun_a">
-  <lua>neutral/shadowrun_a</lua>
-  <flags>
-   <unique />
-  </flags>
-  <avail>
-   <chance>100</chance>
-   <location>Bar</location>
-   <cond>var.peek("shadowrun_planet") ~= nil and planet.get() == planet.get(var.peek("shadowrun_planet"))</cond>
-  </avail>
- </mission>
- <mission name="Shadowrun_b">
-  <lua>neutral/shadowrun_b</lua>
-  <flags>
-   <unique />
-  </flags>
-  <avail>
-   <chance>100</chance>
-   <location>Bar</location>
-   <cond>var.peek("shadowrun_planet") ~= nil and planet.get() == planet.get(var.peek("shadowrun_planet"))</cond>
-  </avail>
- </mission>
- <mission name="Shadowrun_c">
-  <lua>neutral/shadowrun_c</lua>
-  <flags>
-   <unique />
-  </flags>
-  <avail>
-   <chance>100</chance>
-   <location>Bar</location>
-   <cond>var.peek("shadowrun_planet") ~= nil and planet.get() == planet.get(var.peek("shadowrun_planet"))</cond>
-  </avail>
- </mission>
- <mission name="Shadowrun_d">
-  <lua>neutral/shadowrun_d</lua>
-  <flags>
-   <unique />
-  </flags>
-  <avail>
-   <chance>100</chance>
-   <location>Bar</location>
-   <cond>var.peek("shadowrun_planet") ~= nil and planet.get() == planet.get(var.peek("shadowrun_planet"))</cond>
-  </avail>
- </mission>
- <mission name="Shadowrun_e">
-  <lua>neutral/shadowrun_e</lua>
-  <flags>
-   <unique />
-  </flags>
-  <avail>
-   <chance>100</chance>
-   <location>Bar</location>
-   <cond>var.peek("shadowrun_planet") ~= nil and planet.get() == planet.get(var.peek("shadowrun_planet"))</cond>
-  </avail>
- </mission>
  <mission name="Save the FLF agent">
   <lua>flf/flf_pre01</lua>
   <flags>
@@ -419,8 +363,6 @@
    <location>None</location>
   </avail>
  </mission>
-=======
->>>>>>> d7536823
  <mission name="NAEV Needs You!">
   <lua>naev_needs_YOU</lua>
   <flags>
