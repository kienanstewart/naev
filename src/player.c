/*
 * See Licensing and Copyright notice in naev.h
 */

/**
 * @file player.c
 *
 * @brief Contains all the player related stuff.
 */


#include "player.h"

#include "naev.h"

#include <stdlib.h>

#include "nxml.h"
#include "pilot.h"
#include "log.h"
#include "opengl.h"
#include "font.h"
#include "ndata.h"
#include "space.h"
#include "rng.h"
#include "land.h"
#include "sound.h"
#include "economy.h"
#include "pause.h"
#include "menu.h"
#include "toolkit.h"
#include "dialogue.h"
#include "mission.h"
#include "nlua_misn.h"
#include "ntime.h"
#include "hook.h"
#include "map.h"
#include "map_overlay.h"
#include "nfile.h"
#include "spfx.h"
#include "unidiff.h"
#include "comm.h"
#include "intro.h"
#include "perlin.h"
#include "ai.h"
#include "ai_extra.h"
#include "music.h"
#include "gui.h"
#include "gui_omsg.h"
#include "nlua_var.h"
#include "escort.h"
#include "event.h"
#include "conf.h"
#include "nebula.h"
#include "equipment.h"
#include "camera.h"
#include "claim.h"
#include "player_gui.h"
#include "start.h"
#include "input.h"


/*
 * player stuff
 */
Player_t player; /**< Local player. */
static Ship* player_ship      = NULL; /**< Temporary ship to hold when naming it */
static credits_t player_creds = 0; /**< Temporary hack for when creating. */
static const char *player_message_noland = NULL; /**< No landing message (when PLAYER_NOLAND is set). */

/*
 * Licenses.
 */
static char **player_licenses = NULL; /**< Licenses player has. */
static int player_nlicenses   = 0; /**< Number of licenses player has. */


/*
 * player sounds.
 */
static int player_engine_group = -1; /**< Player engine sound group. */
static int player_hyper_group = -1; /**< Player hyperspace sound group. */
static int player_gui_group   = -1; /**< Player GUI sound group. */
int snd_target                = -1; /**< Sound when targeting. */
int snd_jump                  = -1; /**< Sound when can jump. */
int snd_nav                   = -1; /**< Sound when changing nav computer. */
int snd_hail                  = -1; /**< Sound when being hailed. */
/* Hyperspace sounds. */
int snd_hypPowUp              = -1; /**< Hyperspace power up sound. */
int snd_hypEng                = -1; /**< Hyperspace engine sound. */
int snd_hypPowDown            = -1; /**< Hyperspace power down sound. */
int snd_hypPowUpJump          = -1; /**< Hyperspace Power up to jump sound. */
int snd_hypJump               = -1; /**< Hyperspace jump sound. */
static int player_lastEngineSound = -1; /**< Last engine sound. */
static int player_hailCounter = 0; /**< Number of times to play the hail. */
static double player_hailTimer = 0.; /**< Timer for hailing. */


/*
 * player pilot stack - ships he has
 */
/**
 * @brief Player ship.
 */
typedef struct PlayerShip_s {
   Pilot* p;      /**< Pilot. */
   char *loc;     /**< Location. */
   int autoweap;  /**< Automatically update weapon sets. */
} PlayerShip_t;
static PlayerShip_t* player_stack   = NULL;  /**< Stack of ships player has. */
static int player_nstack            = 0;     /**< Number of ships player has. */


/*
 * player outfit stack - outfits he has
 */
/**
 * @brief Wrapper for outfits.
 */
typedef struct PlayerOutfit_s {
   const Outfit *o;  /**< Actual associated outfit. */
   int q;            /**< Amount of outfit owned. */
} PlayerOutfit_t;
static PlayerOutfit_t *player_outfits  = NULL;  /**< Outfits player has. */
static int player_noutfits             = 0;     /**< Number of outfits player has. */
static int player_moutfits             = 0;     /**< Current allocated memory. */
#define OUTFIT_CHUNKSIZE               32       /**< Allocation chunk size. */


/*
 * player global properties
 */
/* used in input.c */
double player_left         = 0.; /**< Player left turn velocity from input. */
double player_right        = 0.; /**< Player right turn velocity from input. */
double player_acc          = 0.; /**< Accel velocity from input. */
/* for death and such */
static double player_timer = 0.; /**< For death and such. */


/*
 * unique mission stack.
 */
static int* missions_done  = NULL; /**< Saves position of completed missions. */
static int missions_mdone  = 0; /**< Memory size of completed missions. */
static int missions_ndone  = 0; /**< Number of completed missions. */


/*
 * unique event stack.
 */
static int* events_done  = NULL; /**< Saves position of completed events. */
static int events_mdone  = 0; /**< Memory size of completed events. */
static int events_ndone  = 0; /**< Number of completed events. */


/*
 * Extern stuff for player ships.
 */
extern Pilot** pilot_stack;
extern int pilot_nstack;


/*
 * map stuff for autonav
 */
extern int map_npath;


/*
 * prototypes
 */
/*
 * internal
 */
static void player_checkHail (void);
/* creation */
static void player_newSetup( int tutorial );
static int player_newMake (void);
static Pilot* player_newShipMake( const char* name );
/* sound */
static void player_initSound (void);
/* save/load */
static int player_saveEscorts( xmlTextWriterPtr writer );
static int player_saveShipSlot( xmlTextWriterPtr writer, PilotOutfitSlot *slot, int i );
static int player_saveShip( xmlTextWriterPtr writer,
      Pilot* ship, char* loc );
static Planet* player_parse( xmlNodePtr parent );
static int player_parseDoneMissions( xmlNodePtr parent );
static int player_parseDoneEvents( xmlNodePtr parent );
static int player_parseLicenses( xmlNodePtr parent );
static void player_parseShipSlot( xmlNodePtr node, Pilot *ship, PilotOutfitSlot *slot );
static int player_parseShip( xmlNodePtr parent, int is_player, char *planet );
static int player_parseEscorts( xmlNodePtr parent );
static void player_addOutfitToPilot( Pilot* pilot, Outfit* outfit, PilotOutfitSlot *s );
/* Misc. */
static void player_planetOutOfRangeMsg (void);
static int player_outfitCompare( const void *arg1, const void *arg2 );
static int player_thinkMouseFly(void);
static int preemption = 0; /* Hyperspace target/untarget preemption. */
/*
 * externed
 */
int player_save( xmlTextWriterPtr writer ); /* save.c */
Planet* player_load( xmlNodePtr parent ); /* save.c */
int landtarget; /**< Used in pilot.c, allows planet targeting while landing. */


/**
 * @brief Initializes player stuff.
 */
int player_init (void)
{
   player_initSound();
   return 0;
}

/**
 * @brief Sets up a new player.
 */
static void player_newSetup( int tutorial )
{
   double x, y;

   /* Set up GUI. */
   gui_setDefaults();

   /* Setup sound */
   player_initSound();

   /* Clean up player stuff if we'll be recreating. */
   player_cleanup();

   /* For pretty background. */
   pilots_cleanAll();
   if (!tutorial) {
      space_init( start_system() );
      start_position( &x, &y );
   }
   else
      start_tutPosition( &x, &y );

   cam_setTargetPos( x, y, 0 );
   cam_setZoom( conf.zoom_far );

   /* Clear the init message for new game. */
   gui_clearMessages();
}


/**
 * @brief Creates a new tutorial player.
 *
 *   - Cleans up after old players.
 *   - Prompts for name.
 */
void player_newTutorial (void)
{
   int ret;
   double x, y;

   /* Set up new player. */
   player_newSetup( 1 );

   /* New name. */
   player.name = strdup( "John Doe" );

   /* Time. */
   ntime_set( start_date() );

   /* Welcome message - must be before space_init. */
   player_message( "\egWelcome to "APPNAME" Tutorial!" );
   player_message( "\eg v%s", naev_version(0) );

   /* Try to create the pilot, if fails reask for player name. */
   player_ship = ship_get( start_ship() );
   if (player_ship==NULL) {
      WARN("Ship not properly set by module.");
      return;
   }
   player_creds   = 0;
   player_newShipMake( "Star Voyager" );
   start_tutPosition( &x, &y );
   vect_cset( &player.p->solid->pos, x, y );
   vectnull( &player.p->solid->vel );
   player.p->solid->dir = RNGF() * 2.*M_PI;
   space_init( start_tutSystem() );

   /* Monies. */
   player.p->credits = start_credits();

   /* clear the map */
   map_clear();

   /* Start the economy. */
   economy_init();

   /* Play music. */
   music_choose( "ambient" );

   /* Load the GUI. */
   gui_load( gui_pick() );

   /* It's the tutorial. */
   player_setFlag( PLAYER_TUTORIAL );

   /* Add the mission if found. */
   if (start_tutMission() != NULL) {
      ret = mission_start(start_tutMission(), NULL);
      if (ret < 0)
         WARN("Failed to run start tutorial mission '%s'.", start_tutMission());
   }

   /* Add the event if found. */
   if (!menu_isOpen(MENU_MAIN) && (start_tutEvent() != NULL)) {
      if (event_start( start_tutEvent(), NULL ))
         WARN("Failed to run start event '%s'.", start_tutEvent());
   }
}


/**
 * @brief Creates a new player.
 *
 *   - Cleans up after old players.
 *   - Prompts for name.
 *
 * @sa player_newMake
 */
void player_new (void)
{
   int r;

   /* Set up new player. */
   player_newSetup( 0 );

   /* Get the name. */
   player.name = dialogue_input( "Player Name", 2, 20,
         "Please write your name:" );

   /* Player cancelled dialogue. */
   if (player.name == NULL) {
      menu_main();
      return;
   }

   if (nfile_fileExists("%ssaves/%s.ns", nfile_basePath(), player.name)) {
      r = dialogue_YesNo("Overwrite",
            "You already have a pilot named %s. Overwrite?",player.name);
      if (r==0) { /* no */
         player_new();
         return;
      }
   }

   if (player_newMake())
      return;

   /* Display the intro. */
   intro_display( "dat/intro", "intro" );

   /* Play music. */
   music_choose( "ambient" );

   /* Add the mission if found. */
   if (start_mission() != NULL) {
      if (mission_start(start_mission(), NULL) < 0)
         WARN("Failed to run start mission '%s'.", start_mission());
   }

   /* Add the event if found. */
   if (start_event() != NULL) {
      if (event_start( start_event(), NULL ))
         WARN("Failed to run start event '%s'.", start_event());
   }

   /* Run the load event trigger. */
   events_trigger( EVENT_TRIGGER_LOAD );

   /* Load the GUI. */
   gui_load( gui_pick() );
}


/**
 * @brief Actually creates a new player.
 *
 *    @return 0 on success.
 */
static int player_newMake (void)
{
   Ship *ship;
   double x,y;

   /* Time. */
   ntime_set( start_date() );

   /* Welcome message - must be before space_init. */
   player_message( "\egWelcome to "APPNAME"!" );
   player_message( "\eg v%s", naev_version(0) );

   /* Try to create the pilot, if fails reask for player name. */
   ship = ship_get( start_ship() );
   if (ship==NULL) {
      WARN("Ship not properly set by module.");
      return -1;
   }
   if (player_newShip( ship, NULL, 0, 0 ) == NULL) {
      player_new();
      return -1;
   }
   start_position( &x, &y );
   vect_cset( &player.p->solid->pos, x, y );
   vectnull( &player.p->solid->vel );
   player.p->solid->dir = RNGF() * 2.*M_PI;
   space_init( start_system() );

   /* Monies. */
   player.p->credits = start_credits();

   /* clear the map */
   map_clear();

   /* Start the economy. */
   economy_init();

   return 0;
}


/**
 * @brief Creates a new ship for player.
 *
 *    @param ship New ship to get.
 *    @param def_name Default name to give it if cancelled.
 *    @param trade Whether or not to trade player's current ship with the new ship.
 *    @param noname Whether or not to let the player name it.
 *    @return Newly created pilot on success or NULL if dialogue was cancelled.
 *
 * @sa player_newShipMake
 */
Pilot* player_newShip( Ship* ship, const char *def_name,
      int trade, int noname )
{
   char *ship_name, *old_name;
   int i, len, w;
   Pilot *new_ship;

   /* temporary values while player doesn't exist */
   player_creds = (player.p != NULL) ? player.p->credits : 0;
   player_ship    = ship;
   if (!noname)
      ship_name      = dialogue_input( "Ship Name", 3, 20,
            "Please name your new ship:" );
   else
      ship_name      = NULL;

   /* Dialogue cancelled. */
   if (ship_name == NULL) {
      /* No default name, fail. */
      if (def_name == NULL)
         return NULL;

      /* Add default name. */
      i = 2;
      len = strlen(def_name)+10;
      ship_name = malloc( len );
      strncpy( ship_name, def_name, len );
      while (player_hasShip(ship_name)) {
         snprintf( ship_name, len, "%s %d", def_name, i );
         i++;
      }
   }

   /* Must not have same name. */
   if (player_hasShip(ship_name)) {
      dialogue_msg( "Name collision",
            "Please do not give the ship the same name as another of your ships.");
      return NULL;
   }

   new_ship = player_newShipMake( ship_name );

   /* Player is trading ship in. */
   if (trade) {
      if (player.p == NULL)
         ERR("Player ship isn't valid... This shouldn't happen!");
      old_name = player.p->name;
      player_swapShip( ship_name ); /* Move to the new ship. */
      player_rmShip( old_name );
   }

   free(ship_name);

   /* Update ship list if landed. */
   if (landed) {
      w = land_getWid( LAND_WINDOW_EQUIPMENT );
      equipment_regenLists( w, 0, 1 );
   }

   return new_ship;
}

/**
 * @brief Actually creates the new ship.
 */
static Pilot* player_newShipMake( const char* name )
{
   Vector2d vp, vv;
   PilotFlags flags;
   PlayerShip_t *ship;
   Pilot *new_pilot;
   double px, py, dir;
   unsigned int id;

   /* store the current ship if it exists */
   pilot_clearFlagsRaw( flags );
   pilot_setFlagRaw( flags, PILOT_PLAYER );

   /* in case we're respawning */
   player_rmFlag( PLAYER_CREATING );

   /* create the player */
   if (player.p == NULL) {
      /* Set position to defaults. */
      if (player.p != NULL) {
         px    = player.p->solid->pos.x;
         py    = player.p->solid->pos.y;
         dir   = player.p->solid->dir;
      }
      else {
         px    = 0.;
         py    = 0.;
         dir   = 0.;
      }
      vect_cset( &vp, px, py );
      vect_cset( &vv, 0., 0. );

      /* Create the player. */
      id = pilot_create( player_ship, name, faction_get("Player"), "player",
            dir, &vp, &vv, flags, -1 );
      cam_setTargetPilot( id, 0 );
      new_pilot = pilot_get( id );
   }
   else {
      /* Grow memory. */
      player_stack = realloc(player_stack, sizeof(PlayerShip_t)*(player_nstack+1));
      ship        = &player_stack[player_nstack];
      /* Create the ship. */
      ship->p     = pilot_createEmpty( player_ship, name, faction_get("Player"), "player", flags );
      ship->loc   = strdup( land_planet->name );
      player_nstack++;
      new_pilot   = ship->p;
   }

   if (player.p == NULL)
      ERR("Something seriously wonky went on, newly created player does not exist, bailing!");

   /* Add GUI. */
   player_guiAdd( player_ship->gui );

   /* money. */
   player.p->credits = player_creds;
   player_creds = 0;

   return new_pilot;
}


/**
 * @brief Swaps player's current ship with his ship named shipname.
 *
 *    @param shipname Ship to change to.
 */
void player_swapShip( char* shipname )
{
   int i, j;
   Pilot* ship;
   Vector2d v;
   double dir;

   for (i=0; i<player_nstack; i++) {
      if (strcmp(shipname,player_stack[i].p->name)!=0)
         continue;

      /* swap player and ship */
      ship = player_stack[i].p;

      /* move credits over */
      ship->credits = player.p->credits;

      /* move cargo over */
      pilot_cargoMove( ship, player.p );

      /* Store position. */
      vectcpy( &v, &player.p->solid->pos );
      dir = player.p->solid->dir;

      /* extra pass to calculate stats */
      pilot_calcStats( ship );
      pilot_calcStats( player.p );

      /* now swap the players */
      player_stack[i].p = player.p;
      for (j=0; j<pilot_nstack; j++) /* find pilot in stack to swap */
         if (pilot_stack[j] == player.p) {
            player.p         = ship;
            pilot_stack[j] = ship;
            break;
         }

      /* Copy position back. */
      vectcpy( &player.p->solid->pos, &v );
      player.p->solid->dir = dir;

      /* Fill the tank. */
      if (landed)
         land_checkAddRefuel();

      /* Set some gui stuff. */
      gui_load( gui_pick() );

      /* Bind camera. */
      cam_setTargetPilot( player.p->id, 0 );
      return;
   }
   WARN( "Unable to swap player.p with ship '%s': ship does not exist!", shipname );
}


/**
 * @brief Calculates the price of one of the player's ships.
 *
 *    @param shipname Name of the ship.
 *    @return The price of the ship in credits.
 */
credits_t player_shipPrice( char* shipname )
{
   int i;
   Pilot *ship = NULL;

   if (strcmp(shipname,player.p->name)==0)
      ship = player.p;
   else {
      /* Find the ship. */
      for (i=0; i<player_nstack; i++) {
         if (strcmp(shipname,player_stack[i].p->name)==0) {
            ship = player_stack[i].p;
            break;
         }
      }
   }

   /* Not found. */
   if (ship == NULL) {
      WARN( "Unable to find price for player's ship '%s': ship does not exist!", shipname );
      return -1;
   }

   return pilot_worth( ship );
}


/**
 * @brief Removes one of the player's ships.
 *
 *    @param shipname Name of the ship to remove.
 */
void player_rmShip( char* shipname )
{
   int i;

   for (i=0; i<player_nstack; i++) {
      /* Not the ship we are looking for. */
      if (strcmp(shipname,player_stack[i].p->name)!=0)
         continue;

      /* Free player ship and location. */
      pilot_free(player_stack[i].p);
      free(player_stack[i].loc);

      /* Move memory to make adjacent. */
      memmove( player_stack+i, player_stack+i+1,
            sizeof(PlayerShip_t) * (player_nstack-i-1) );
      player_nstack--; /* Shrink stack. */
      /* Realloc memory to smaller size. */
      player_stack = realloc( player_stack,
            sizeof(PlayerShip_t) * (player_nstack) );
   }
}


/**
 * @brief Cleans up player stuff like player_stack.
 */
void player_cleanup (void)
{
   int i;

   /* Enable all input. */
   input_enableAll();

   /* Clean up other stuff. */
   diff_clear();
   var_cleanup();
   missions_cleanup();
   events_cleanup();
   space_clearKnown();
   land_cleanup();
   map_cleanup();

   /* Reset controls. */
   player_accelOver();
   player_left  = 0.;
   player_right = 0.;

   /* Clear player. */
   player_clear();

   /* Clear hail timer. */
   player_hailCounter   = 0;
   player_hailTimer     = 0.;

   /* Clear messages. */
   gui_clearMessages();

   /* Reset factions. */
   factions_reset();

   /* clean up name */
   if (player.name != NULL) {
      free(player.name);
      player.name = NULL;
   }

   /* Clean up gui. */
   gui_cleanup();
   player_guiCleanup();
   ovr_setOpen(0);

   /* clean up the stack */
   for (i=0; i<player_nstack; i++) {
      pilot_free(player_stack[i].p);
      free(player_stack[i].loc);
   }
   if (player_stack != NULL)
      free(player_stack);
   player_stack = NULL;
   /* nothing left */
   player_nstack = 0;

   /* Free outfits. */
   if (player_outfits != NULL)
      free(player_outfits);
   player_outfits  = NULL;
   player_noutfits = 0;
   player_moutfits = 0;

   /* Clean up missions */
   if (missions_done != NULL)
      free(missions_done);
   missions_done = NULL;
   missions_ndone = 0;
   missions_mdone = 0;

   /* Clean up events. */
   if (events_done != NULL)
      free(events_done);
   events_done = NULL;
   events_ndone = 0;
   events_mdone = 0;

   /* Clean up licenses. */
   if (player_nlicenses > 0) {
      for (i=0; i<player_nlicenses; i++)
         free(player_licenses[i]);
      free(player_licenses);
      player_licenses = NULL;
      player_nlicenses = 0;
   }

   /* Clear claims. */
   claim_clear();

   /* just in case purge the pilot stack */
   pilots_cleanAll();

   /* Reset some player stuff. */
   player_creds   = 0;
   player.crating = 0;
   if (player.gui != NULL)
      free( player.gui );
   player.gui = NULL;

   /* Clear omsg. */
   omsg_cleanup();

   /* Stop the sounds. */
   sound_stopAll();

   /* Reset time compression. */
   pause_setSpeed( 1.0 );

   /* Clean up. */
   memset( &player, 0, sizeof(Player_t) );
   player_setFlag(PLAYER_CREATING);
}


static int player_soundReserved = 0; /**< Has the player already reserved sound? */
/**
 * @brief Initializes the player sounds.
 */
static void player_initSound (void)
{
   if (player_soundReserved)
      return;

   /* Allocate channels. */
   player_engine_group  = sound_createGroup(1); /* Channel for engine noises. */
   player_gui_group     = sound_createGroup(4);
   player_hyper_group   = sound_createGroup(4);
   sound_speedGroup( player_gui_group, 0 ); /* Disable pitch shift. */
   player_soundReserved = 1;

   /* Get sounds. */
   snd_target           = sound_get("target");
   snd_jump             = sound_get("jump");
   snd_nav              = sound_get("nav");
   snd_hail             = sound_get("hail");
   snd_hypPowUp         = sound_get("hyperspace_powerup");
   snd_hypEng           = sound_get("hyperspace_engine");
   snd_hypPowDown       = sound_get("hyperspace_powerdown");
   snd_hypPowUpJump     = sound_get("hyperspace_powerupjump");
   snd_hypJump          = sound_get("hyperspace_jump");
}


/**
 * @brief Plays a GUI sound (unaffected by time accel).
 *
 *    @param sound ID of the sound to play.
 *    @param once Play only once?
 */
void player_soundPlayGUI( int sound, int once )
{
   sound_playGroup( player_gui_group, sound, once );
}


/**
 * @brief Plays a sound at the player.
 *
 *    @param sound ID of the sound to play.
 *    @param once Play only once?
 */
void player_soundPlay( int sound, int once )
{
   sound_playGroup( player_hyper_group, sound, once );
}


/**
 * @brief Stops playing player sounds.
 */
void player_soundStop (void)
{
   if (player_gui_group >= 0)
      sound_stopGroup( player_gui_group );
   if (player_engine_group >= 0)
      sound_stopGroup( player_engine_group );
   if (player_hyper_group >= 0)
      sound_stopGroup( player_hyper_group );

   /* No last engine sound. */
   player_lastEngineSound = -1;
}


/**
 * @brief Pauses the ship's sounds.
 */
void player_soundPause (void)
{
   if (player_engine_group >= 0)
      sound_pauseGroup(player_engine_group);
   if (player_hyper_group >= 0)
      sound_pauseGroup(player_hyper_group);
}


/**
 * @brief Resumes the ship's sounds.
 */
void player_soundResume (void)
{
   if (player_engine_group >= 0)
      sound_resumeGroup(player_engine_group);
   if (player_hyper_group >= 0)
      sound_resumeGroup(player_hyper_group);
}


/**
 * @brief Warps the player to the new position
 *
 *    @param x X value of the position to warp to.
 *    @param y Y value of the position to warp to.
 */
void player_warp( const double x, const double y )
{
   vect_cset( &player.p->solid->pos, x, y );
}


/**
 * @brief Clears the targets.
 */
void player_clear (void)
{
   if (player.p != NULL) {
      pilot_setTarget( player.p, player.p->id );
      gui_setTarget();
   }

   /* Clear the noland flag. */
   player_rmFlag( PLAYER_NOLAND );
}


static char* player_ratings[] = {
      "Harmless",
      "Mostly Harmless",
      "Smallfry",
      "Average",
      "Above Average",
      "Major",
      "Intimidating",
      "Fearsome",
      "Terrifying",
      "Unstoppable",
      "Godlike"
}; /**< Combat ratings. */
/**
 * @brief Gets the player's combat rating in a human-readable string.
 *
 *    @return The player's combat rating in a human readable string.
 */
const char* player_rating (void)
{
   if (player.crating == 0.) return player_ratings[0];
   else if (player.crating < 25.) return player_ratings[1];
   else if (player.crating < 50.) return player_ratings[2];
   else if (player.crating < 100.) return player_ratings[3];
   else if (player.crating < 200.) return player_ratings[4];
   else if (player.crating < 500.) return player_ratings[5];
   else if (player.crating < 1000.) return player_ratings[6];
   else if (player.crating < 2000.) return player_ratings[7];
   else if (player.crating < 5000.) return player_ratings[8];
   else if (player.crating < 10000.) return player_ratings[9];
   else return player_ratings[10];
}


/**
 * @brief Checks to see if the player has enough credits.
 *
 *    @param amount Amount of credits to check to see if the player has.
 *    @return 1 if the player has enough credits.
 */
int player_hasCredits( credits_t amount )
{
   return pilot_hasCredits( player.p, amount );
}


/**
 * @brief Modifies the amount of credits the player has.
 *
 *    @param amount Quantity to modify player's credits by.
 *    @return Amount of credits the player has.
 */
credits_t player_modCredits( credits_t amount )
{
   return pilot_modCredits( player.p, amount );
}


/**
 * @brief Renders the player
 */
void player_render( double dt )
{
   /*
    * Check to see if the death menu should pop up.
    */
   if (player_isFlag(PLAYER_DESTROYED)) {
      player_timer -= dt;
      if (!toolkit_isOpen() && !player_isFlag(PLAYER_CREATING) &&
            (player_timer < 0.))
         menu_death();
   }

   /*
    * Render the player.
    */
   if ((player.p != NULL) && !player_isFlag(PLAYER_CREATING) &&
         !pilot_isFlag( player.p, PILOT_INVISIBLE))
      pilot_render(player.p, dt);
}


/**
 * @brief Basically uses keyboard input instead of AI input. Used in pilot.c.
 *
 *    @param pplayer Player to think.
 */
void player_think( Pilot* pplayer, const double dt )
{
   (void) dt;
   Pilot *target;
   double turn;
   int facing;
   Outfit *afb;
   int ret;

   /* last i heard, the dead don't think */
   if (pilot_isFlag(pplayer,PILOT_DEAD)) {
      /* no sense in accelerating or turning */
      pilot_setThrust( pplayer, 0. );
      pilot_setTurn( pplayer, 0. );
      return;
   }

   /* Under manual control is special. */
   if (pilot_isFlag( pplayer, PILOT_MANUAL_CONTROL )) {
      ai_think( pplayer, dt );
      return;
   }

   /* Autonav voodoo. */
   if (player.autonav_timer > 0.)
      player.autonav_timer -= dt;

   /* Not facing anything yet. */
   facing = 0;

   /* Autonav takes over normal controls. */
   if (player_isFlag(PLAYER_AUTONAV)) {
      player_thinkAutonav( pplayer, dt );

      /* Disable turning. */
      facing = 1;
   }

   /* Mouse-flying is enabled. */
   if (!facing && player_isFlag(PLAYER_MFLY))
      facing = player_thinkMouseFly();

   /* turning taken over by PLAYER_FACE */
   if (!facing && player_isFlag(PLAYER_FACE)) {
      /* Try to face pilot target. */
      if (player.p->target != PLAYER_ID) {
         target = pilot_get(player.p->target);
         if (target != NULL) {
            pilot_face( pplayer,
                  vect_angle( &player.p->solid->pos, &target->solid->pos ));

            /* Disable turning. */
            facing = 1;
         }
      }
      /* If not try to face planet target. */
      else if ((player.p->nav_planet != -1) && ((preemption == 0) || (player.p->nav_hyperspace == -1))) {
         pilot_face( pplayer,
               vect_angle( &player.p->solid->pos,
                  &cur_system->planets[ player.p->nav_planet ]->pos ));
         /* Disable turning. */
         facing = 1;
      }
      else if (player.p->nav_hyperspace != -1) {
         pilot_face( pplayer,
               vect_angle( &player.p->solid->pos,
                  &cur_system->jumps[ player.p->nav_hyperspace ].pos ));
         /* Disable turning. */
         facing = 1;
      }
   }

   /* turning taken over by PLAYER_REVERSE */
   if (!facing && player_isFlag(PLAYER_REVERSE)) {

      /* Check to see if already stopped. */
      /*
      if (VMOD(pplayer->solid->vel) < MIN_VEL_ERR)
         player_accel( 0. );

      else {
         d = pilot_face( pplayer, VANGLE(player.p->solid->vel) + M_PI );
         if ((player_acc < 1.) && (d < MAX_DIR_ERR))
            player_accel( 1. );
      }
      */

      /*
       * If the player has reverse thrusters, fire those.
       */
      if (player.p->stats.misc_reverse_thrust)
         player_accel( -0.4 );
      else {
         pilot_face( pplayer, VANGLE(player.p->solid->vel) + M_PI );
         /* Disable turning. */
         facing = 1;
      }
   }
   else if(player.p->stats.misc_reverse_thrust && !player_isFlag(PLAYER_REVERSE) && !player_isFlag(PLAYER_ACCEL))
      player_accelOver();

   /* normal turning scheme */
   if (!facing) {
      turn = 0;
      if (player_isFlag(PLAYER_TURN_LEFT))
         turn -= player_left;
      if (player_isFlag(PLAYER_TURN_RIGHT))
         turn += player_right;
      turn = CLAMP( -1., 1., turn );
      pilot_setTurn( pplayer, -turn );
   }

   /*
    * Weapon shooting stuff
    */
   /* Primary weapon. */
   if (player_isFlag(PLAYER_PRIMARY)) {
      ret = pilot_shoot( pplayer, 0 );
      player_setFlag(PLAYER_PRIMARY_L);
      if (ret)
         player_autonavAbort(NULL);
   }
   else if (player_isFlag(PLAYER_PRIMARY_L)) {
      pilot_shootStop( pplayer, 0 );
      player_rmFlag(PLAYER_PRIMARY_L);
   }
   /* Secondary weapon - we use PLAYER_SECONDARY_L to track last frame. */
   if (player_isFlag(PLAYER_SECONDARY)) { /* needs target */
      /* Double tap stops beams. */
      if (!player_isFlag(PLAYER_SECONDARY_L))
         pilot_shootStop( pplayer, 1 );
      else {
         ret = pilot_shoot( pplayer, 1 );
         if (ret)
            player_autonavAbort(NULL);
      }

      player_setFlag(PLAYER_SECONDARY_L);
   }
   else if (player_isFlag(PLAYER_SECONDARY_L)) {
      pilot_shootStop( pplayer, 1 );
      player_rmFlag(PLAYER_SECONDARY_L);
   }


   /*
    * Afterburn!
    */
   if (pilot_isFlag(player.p,PILOT_AFTERBURNER)) {
      afb = pplayer->afterburner->outfit;
      pilot_setThrust( pplayer, 1. + afb->u.afb.thrust * MIN( 1., afb->u.afb.mass_limit/player.p->solid->mass ) );
   }
   else
      pilot_setThrust( pplayer, player_acc );
}


/**
 * @brief Player update function.
 *
 *    @param pplayer Player to update.
 *    @param dt Current deltatick.
 */
void player_update( Pilot *pplayer, const double dt )
{
   /* Update normally. */
   pilot_update( pplayer, dt );

   /* Update player.p specific stuff. */
   if (!player_isFlag(PLAYER_DESTROYED))
      player_updateSpecific( pplayer, dt );
}


/**
 * @brief Does a player specific update.
 *
 *    @param pplayer Player to update.
 *    @param dt Current deltatick.
 */
void player_updateSpecific( Pilot *pplayer, const double dt )
{
   int engsound;

   /* Calculate engine sound to use. */
   if (pilot_isFlag(pplayer, PILOT_AFTERBURNER))
      engsound = pplayer->afterburner->outfit->u.afb.sound;
   else if ((pplayer->solid->thrust > 1e-3) || (pplayer->solid->thrust < -1e-3)) {
      /* See if is in hyperspace. */
      if (pilot_isFlag(pplayer, PILOT_HYPERSPACE))
         engsound = snd_hypEng;
      else
         engsound = pplayer->ship->sound;
   }
   else
      engsound = -1;
   /* See if sound must change. */
   if (player_lastEngineSound != engsound) {
      sound_stopGroup( player_engine_group );
      if (engsound >= 0)
         sound_playGroup( player_engine_group, engsound, 0 );
   }
   player_lastEngineSound = engsound;

   /* Sound. */
   /*
    * Sound is now camera-specific and thus not player specific. A bit sad really.
   sound_updateListener( pplayer->solid->dir,
         pplayer->solid->pos.x, pplayer->solid->pos.y,
         pplayer->solid->vel.x, pplayer->solid->vel.y );
   */

   /* See if must play hail sound. */
   if (player_hailCounter > 0) {
      player_hailTimer -= dt;
      if (player_hailTimer < 0.) {
         player_soundPlayGUI( snd_hail, 1 );
         player_hailCounter--;
         player_hailTimer = 3.;
      }
   }
}


/*
 *    For use in keybindings
 */
/**
 * @brief Activates a player's weapon set.
 */
void player_weapSetPress( int id, int type, int repeat )
{
   if (repeat)
      return;

   if ((type > 0) && ((player.p == NULL) || toolkit_isOpen()))
      return;

   if (player.p == NULL)
      return;

   if (pilot_isFlag(player.p, PILOT_HYP_PREP) || 
         pilot_isFlag(player.p, PILOT_HYPERSPACE) ||
         pilot_isFlag(player.p, PILOT_LANDING) ||
         pilot_isFlag(player.p, PILOT_TAKEOFF))
      return;

   pilot_weapSetPress( player.p, id, type );
}


/**
 * @brief Sets the player's target planet.
 *
 *    @param id Target planet or -1 if none should be selected.
 */
void player_targetPlanetSet( int id )
{
   int old;

   if (id >= cur_system->nplanets) {
      WARN("Trying to set player's planet target to invalid ID '%d'", id);
      return;
   }

   if ((player.p == NULL) || pilot_isFlag( player.p, PILOT_LANDING ))
      return;

   old = player.p->nav_planet;
   player.p->nav_planet = id;
   player_hyperspacePreempt((id < 0) ? 1 : 0);
   if (old != id) {
      player_rmFlag(PLAYER_LANDACK);
      if (id >= 0)
         player_soundPlayGUI(snd_nav, 1);
   }
   gui_forceBlink();
   gui_setNav();
}


/**
 * @brief Cycle through planet targets.
 */
void player_targetPlanet (void)
{
   int id, i;

   /* Not under manual control. */
   if (pilot_isFlag( player.p, PILOT_MANUAL_CONTROL ))
      return;

   /* Find next planet target. */
   for (id=player.p->nav_planet+1; id<cur_system->nplanets; id++)
      if (planet_isKnown( cur_system->planets[id] ))
         break;

   /* Try to select the lowest-indexed valid planet. */
   if (id >= cur_system->nplanets ) {
      id = -1;
      for (i=0; i<cur_system->nplanets; i++)
         if (planet_isKnown( cur_system->planets[i] )) {
            id = i;
            break;
         }
   }

   /* Untarget if out of range. */
   player_targetPlanetSet( id );
}


/**
 * @brief Try to land or target closest planet if no land target.
 */
void player_land (void)
{
   int i;
   int tp;
   double td, d;
   Planet *planet;
   int runcount = 0;

   if (landed) { /* player is already landed */
      takeoff(1);
      return;
   }

   /* Not under manual control. */
   if (pilot_isFlag( player.p, PILOT_MANUAL_CONTROL ))
      return;

   /* Already landing. */
   if ((pilot_isFlag( player.p, PILOT_LANDING) ||
         pilot_isFlag( player.p, PILOT_TAKEOFF)))
      return;

   /* Check if there are planets to land on. */
   if (cur_system->nplanets == 0) {
      player_messageRaw( "\erThere are no planets to land on." );
      return;
   }

   if (player.p->nav_planet == -1) { /* get nearest planet target */

      if (cur_system->nplanets == 0) {
         player_messageRaw("\erThere are no planets to land on.");
         return;
      }

      td = -1; /* temporary distance */
      tp = -1; /* temporary planet */
      for (i=0; i<cur_system->nplanets; i++) {
         planet = cur_system->planets[i];
         d = vect_dist(&player.p->solid->pos,&planet->pos);
         if (pilot_inRangePlanet( player.p, i ) &&
               planet_hasService(planet,PLANET_SERVICE_LAND) &&
               ((tp==-1) || ((td == -1) || (td > d)))) {
            tp = i;
            td = d;
         }
      }
      player_targetPlanetSet( tp );
      player_hyperspacePreempt(0);

      /* no landable planet */
      if (player.p->nav_planet < 0)
         return;

      player_land(); /* rerun land protocol */
   }
   /*check if planet is in range*/
   else if (!pilot_inRangePlanet( player.p, player.p->nav_planet)) {
      player_planetOutOfRangeMsg();
      return;
   }
   else if (player_isFlag(PLAYER_NOLAND)) {
      player_message( "\er%s", player_message_noland );
      return;
   }
   else if (pilot_isFlag( player.p, PILOT_NOLAND)) {
      player_message( "\erDocking stabilizers malfunctioning, cannot land." );
      return;
   }
   else { /* attempt to land at selected planet */
      planet = cur_system->planets[player.p->nav_planet];
      if (!planet_hasService(planet, PLANET_SERVICE_LAND)) {
         player_messageRaw( "\erYou can't land here." );
         return;
      }
      else if (!player_isFlag(PLAYER_LANDACK)) { /* no landing authorization */
         if (planet_hasService(planet,PLANET_SERVICE_INHABITED)) { /* Basic services */
            if (planet->can_land || (planet->land_override > 0)) {
               player_message( "\e%c%s>\e0 %s", planet_getColourChar(planet),
                     planet->name, planet->land_msg );
               player_setFlag(PLAYER_LANDACK);
               player_soundPlayGUI(snd_nav,1);
            }
            else if (planet->bribed && (planet->land_override >= 0)) {
               player_message( "\e%c%s>\e0 %s", planet_getColourChar(planet),
                     planet->name, planet->bribe_ack_msg );
               player_setFlag(PLAYER_LANDACK);
               player_soundPlayGUI(snd_nav,1);
            }
            else /* Hostile */
               player_message( "\e%c%s>\e0 %s", planet_getColourChar(planet),
                     planet->name, planet->land_msg );
         }
         else { /* No shoes, no shirt, no lifeforms, no service. */
            player_message( "\epReady to land on %s.", planet->name );
            player_setFlag(PLAYER_LANDACK);
            player_soundPlayGUI(snd_nav,1);
         }
         return;
      }
      else if (vect_dist2(&player.p->solid->pos,&planet->pos) > pow2(planet->radius)) {
         player_message("\erYou are too far away to land on %s.", planet->name);
         return;
      } else if ((pow2(VX(player.p->solid->vel)) + pow2(VY(player.p->solid->vel))) >
            (double)pow2(MAX_HYPERSPACE_VEL)) {
         player_message("\erYou are going too fast to land on %s.", planet->name);
         return;
      }

      /* Stop afterburning. */
      player_afterburnOver();
      /* Stop accelerating. */
      player_accelOver();

      /* Start landing. */
      if (runcount == 0)
         landtarget = player.p->nav_planet;
      player_soundPause();
      player.p->ptimer = PILOT_LANDING_DELAY;
      pilot_setFlag( player.p, PILOT_LANDING );
      pilot_setThrust( player.p, 0. );
      pilot_setTurn( player.p, 0. );
      runcount++;
   }
}


/**
 * @brief Sets the no land message.
 *
 *    @brief str Message to set when the player is not allowed to land temporarily.
 */
void player_nolandMsg( const char *str )
{
   if (str != NULL)
      player_message_noland = str;
   else
      player_message_noland = "You are not allowed to land at this moment.";
}


/**
 * @brief Sets the player's hyperspace target.
 *
 *    @param id ID of the hyperspace target.
 */
void player_targetHyperspaceSet( int id )
{
   int old;

   if (id >= cur_system->njumps) {
      WARN("Trying to set player's hyperspace target to invalid ID '%d'", id);
      return;
   }

   old = player.p->nav_hyperspace;
   player.p->nav_hyperspace = id;
   player_hyperspacePreempt((id < 0) ? 0 : 1);
   if ((old != id) && (id >= 0))
      player_soundPlayGUI(snd_nav,1);
   gui_setNav();
}


/**
 * @brief Gets a hyperspace target.
 */
void player_targetHyperspace (void)
{
   int id, i;

   /* Not under manual control. */
   if (pilot_isFlag( player.p, PILOT_MANUAL_CONTROL ))
      return;

   map_clear(); /* clear the current map path */

   for (id=player.p->nav_hyperspace+1; id<cur_system->njumps; id++)
      if (jp_isKnown( &cur_system->jumps[id]))
         break;

   /* Try to find the lowest-indexed valid jump. */
   if (id >= cur_system->njumps) {
      id = -1;
      for (i=0; i<cur_system->njumps; i++)
         if (jp_isKnown( &cur_system->jumps[i])) {
            id = i;
            break;
         }
   }

   player_targetHyperspaceSet( id );

   /* Map gets special treatment if open. */
   if (id == -1)
      map_select( NULL , 0);
   else
      map_select( cur_system->jumps[ id ].target, 0 );
}


/**
 * @brief Enables or disables jump points preempting planets in autoface and target clearing.
 *
 *    @param preempt Boolean; 1 preempts planet target.
 */
void player_hyperspacePreempt( int preempt )
{
   preemption = preempt;
}


/**
 * @brief Returns whether the jump point target should preempt the planet target.
 *
 *    @return Boolean; 1 preempts planet target.
 */
int player_getHypPreempt(void)
{
   return preemption;
}


/**
 * @brief Starts the hail sounds and aborts autoNav
 */
void player_hailStart (void)
{
   player_hailCounter = 5;

   /* Abort autonav. */
   player_autonavAbort("Receiving hail");
}


/**
 * @brief Actually attempts to jump in hyperspace.
 *
 *    @return 1 if actually started a jump, 0 otherwise.
 */
int player_jump (void)
{
   int i, j;
   double dist, mindist;

   /* Must have a jump target and not be already jumping. */
   if (pilot_isFlag(player.p, PILOT_HYPERSPACE))
      return 0;

   /* Not under manual control. */
   if (pilot_isFlag( player.p, PILOT_MANUAL_CONTROL ))
      return 0;

   /* Select nearest jump if not target. */
   if (player.p->nav_hyperspace == -1) {
      j        = -1;
      mindist  = INFINITY;
      for (i=0; i<cur_system->njumps; i++) {
         dist = vect_dist2( &player.p->solid->pos, &cur_system->jumps[i].pos );
         if (dist < mindist) {
            mindist  = dist;
            j        = i;
         }
      }
      if (j  < 0)
         return 0;

      player.p->nav_hyperspace = j;
      player_soundPlayGUI(snd_nav,1);
      map_select( cur_system->jumps[player.p->nav_hyperspace].target, 0 );
      gui_setNav();

      /* Only follow through if within range. */
      if (mindist > pow2( cur_system->jumps[j].radius ))
         return 0;
   }

   /* Already jumping, so we break jump. */
   if (pilot_isFlag(player.p, PILOT_HYP_PREP)) {
      pilot_hyperspaceAbort(player.p);
      player_message("\erAborting hyperspace sequence.");
      return 0;
   }

   /* Try to hyperspace. */
   i = space_hyperspace(player.p);
   if (i == -1)
      player_message("\erYou are too far from a jump point to initiate hyperspace.");
   else if (i == -2)
      player_message("\erHyperspace drive is offline.");
   else if (i == -3)
      player_message("\erYou do not have enough fuel to hyperspace jump.");
   else {
      player_message("\epPreparing for hyperspace.");
      /* Stop acceleration noise. */
      player_accelOver();
      /* Stop possible shooting. */
      pilot_shootStop( player.p, 0 );
      pilot_shootStop( player.p, 1 );
      return 1;
   }
   return 0;
}

/**
 * @brief Player actually broke hyperspace (entering new system).
 */
void player_brokeHyperspace (void)
{
   ntime_t t;
   StarSystem *sys;
   JumpPoint *jp;

   /* First run jump hook. */
   hooks_run( "jumpout" );

   /* Prevent targeted planet # from carrying over. */
   gui_setNav();
   gui_setTarget();
   player_targetPlanetSet( -1 );

   /* calculates the time it takes, call before space_init */
   t  = pilot_hyperspaceDelay( player.p );
   ntime_inc( t );

   /* Save old system. */
   sys = cur_system;

   /* Free old graphics. */
   space_gfxUnload( sys );

   /* enter the new system */
   jp = &cur_system->jumps[player.p->nav_hyperspace];
   space_init( jp->target->name );

   /* set position, the pilot_update will handle lowering vel */
   space_calcJumpInPos( cur_system, sys, &player.p->solid->pos, &player.p->solid->vel, &player.p->solid->dir );
   cam_setTargetPilot( player.p->id, 0 );

   /* reduce fuel */
   player.p->fuel -= player.p->fuel_consumption;

   /* stop hyperspace */
   pilot_rmFlag( player.p, PILOT_HYPERSPACE );
   pilot_rmFlag( player.p, PILOT_HYP_BEGIN );
   pilot_rmFlag( player.p, PILOT_HYP_BRAKE );
   pilot_rmFlag( player.p, PILOT_HYP_PREP );

   /* update the map */
   map_jump();

   /* Add the escorts. */
   player_addEscorts();

   /* Disable autonavigation if arrived. */
   if (player_isFlag(PLAYER_AUTONAV)) {
      if (player.p->nav_hyperspace == -1) {
         player_message( "\epAutonav arrived at the %s system.", cur_system->name);
         player_autonavEnd();
      }
      else {
         player_message( "\epAutonav continuing until destination (%d jump%s left).",
               map_npath, (map_npath==1) ? "" : "s" );
      }
   }

   /* Safe since this is run in the player hook section. */
   hooks_run( "jumpin" );
   hooks_run( "enter" );
   events_trigger( EVENT_TRIGGER_ENTER );
   missions_run( MIS_AVAIL_SPACE, -1, NULL, NULL );

   /* Player sound. */
   player_soundPlay( snd_hypJump, 1 );
}


/**
 * @brief Activate the afterburner.
 */
void player_afterburn (void)
{
   //double afb_mod;
   if (player.p == NULL)
      return;

   if (pilot_isFlag(player.p, PILOT_HYP_PREP) || pilot_isFlag(player.p, PILOT_HYPERSPACE) ||
         pilot_isFlag(player.p, PILOT_LANDING) || pilot_isFlag(player.p, PILOT_TAKEOFF))
      return;

   /* Not under manual control. */
   if (pilot_isFlag( player.p, PILOT_MANUAL_CONTROL ))
      return;

   /** @todo fancy effect? */
   if (player.p->afterburner == NULL)
      return;

   if (player.p->afterburner->state == PILOT_OUTFIT_OFF) {
      player.p->afterburner->state  = PILOT_OUTFIT_ON;
      player.p->afterburner->stimer = outfit_duration( player.p->afterburner->outfit );
      pilot_setFlag(player.p,PILOT_AFTERBURNER);
   }

   //afb_mod = MIN( 1., player.p->afterburner->outfit->u.afb.mass_limit / player.p->solid->mass );
   //spfx_shake( afb_mod * player.p->afterburner->outfit->u.afb.rumble * SHAKE_MAX );
}


/**
 * @brief Deactivates the afterburner.
 */
void player_afterburnOver (void)
{
   if (player.p == NULL)
      return;
   if (player.p->afterburner == NULL)
      return;

   if (player.p->afterburner->state == PILOT_OUTFIT_ON) {
      player.p->afterburner->state  = PILOT_OUTFIT_COOLDOWN;
      player.p->afterburner->stimer = outfit_cooldown( player.p->afterburner->outfit );
      pilot_rmFlag(player.p,PILOT_AFTERBURNER);
   }
}


/**
 * @brief Start accelerating.
 *
 *    @param acc How much thrust should be applied of maximum (0 - 1).
 */
void player_accel( double acc )
{
   if ((player.p == NULL) || pilot_isFlag(player.p, PILOT_HYP_PREP) ||
         pilot_isFlag(player.p, PILOT_HYPERSPACE))
      return;


   player_acc = acc;
   if (toolkit_isOpen() || paused)
      player_soundPause();
}


/**
 * @brief Done accelerating.
 */
void player_accelOver (void)
{
   player_acc = 0.;
}


/**
 * @brief Sets the player's target.
 *
 *    @param id Target to set for the player.
 */
void player_targetSet( unsigned int id )
{
   unsigned int old;
   old = player.p->target;
   pilot_setTarget( player.p, id );
   if ((old != id) && (player.p->target != PLAYER_ID)) {
      gui_forceBlink();
      player_soundPlayGUI( snd_target, 1 );
   }
   gui_setTarget();
}


/**
 * @brief Targets the nearest hostile enemy to the player.
 */
void player_targetHostile (void)
{
   unsigned int tp;
   int i;
   double d, td;

   tp=PLAYER_ID;
   d=0;
   for (i=0; i<pilot_nstack; i++) {
      /* Don't get if is bribed. */
      if (pilot_isFlag(pilot_stack[i],PILOT_BRIBED))
         continue;

      /* Must be in range. */
      if (pilot_inRangePilot( player.p, pilot_stack[i] ) <= 0)
         continue;

      /* Normal unbribed check. */
      if (pilot_isHostile(pilot_stack[i])) {
         td = vect_dist(&pilot_stack[i]->solid->pos, &player.p->solid->pos);
         if (!pilot_isDisabled(pilot_stack[i]) && ((tp==PLAYER_ID) || (td < d))) {
            d = td;
            tp = pilot_stack[i]->id;
         }
      }
   }

   player_targetSet( tp );
}


/**
 * @brief Cycles to next target.
 *
 *    @param mode Mode to target. 0 is normal, 1 is hostiles.
 */
void player_targetNext( int mode )
{
   player_targetSet( pilot_getNextID(player.p->target, mode) );
}


/**
 * @brief Cycles to previous target.
 *
 *    @param mode Mode to target. 0 is normal, 1 is hostiles.
 */
void player_targetPrev( int mode )
{
   player_targetSet( pilot_getPrevID(player.p->target, mode) );
}


/**
 * @brief Clears the player's ship, planet or hyperspace target, in that order.
 */
void player_targetClear (void)
{
   gui_forceBlink();
   if (player.p->target == PLAYER_ID && (preemption == 1 || player.p->nav_planet == -1)
         && !pilot_isFlag(player.p, PILOT_HYP_PREP)) {
      player.p->nav_hyperspace = -1;
      player_hyperspacePreempt(0);
      map_clear();
   }
   else if (player.p->target == PLAYER_ID)
      player_targetPlanetSet( -1 );
   else
      player_targetSet( PLAYER_ID );
   gui_setNav();
}


/**
 * @brief Targets the pilot.
 *
 *    @param prev 1 if is cycling backwards.
 */
void player_targetEscort( int prev )
{
   int i;

   /* Check if current target is an escort. */
   for (i=0; i<player.p->nescorts; i++) {
      if (player.p->target == player.p->escorts[i].id) {

         /* Cycle targets. */
         if (prev)
            pilot_setTarget( player.p, (i > 0) ?
                  player.p->escorts[i-1].id : player.p->id );
         else
            pilot_setTarget( player.p, (i < player.p->nescorts-1) ?
                  player.p->escorts[i+1].id : player.p->id );

         break;
      }
   }

   /* Not found in loop. */
   if (i >= player.p->nescorts) {

      /* Check to see if he actually has escorts. */
      if (player.p->nescorts > 0) {

         /* Cycle forward or backwards. */
         if (prev)
            pilot_setTarget( player.p, player.p->escorts[player.p->nescorts-1].id );
         else
            pilot_setTarget( player.p, player.p->escorts[0].id );
      }
      else
         pilot_setTarget( player.p, player.p->id );
   }


   if (player.p->target != PLAYER_ID) {
      gui_forceBlink();
      player_soundPlayGUI( snd_target, 1 );
   }
   gui_setTarget();
}



/**
 * @brief Player targets nearest pilot.
 */
void player_targetNearest (void)
{
   unsigned int t;

   t = player.p->target;
   pilot_setTarget( player.p, pilot_getNearestPilot(player.p) );

   if ((player.p->target != PLAYER_ID) && (t != player.p->target)) {
      gui_forceBlink();
      player_soundPlayGUI( snd_target, 1 );
   }
   gui_setTarget();
}


static int screenshot_cur = 0; /**< Current screenshot at. */
/**
 * @brief Takes a screenshot.
 */
void player_screenshot (void)
{
   char filename[PATH_MAX];

   if (nfile_dirMakeExist("%sscreenshots", nfile_basePath())) {
      WARN("Aborting screenshot");
      return;
   }

   /* Try to find current screenshots. */
   for ( ; screenshot_cur < 1000; screenshot_cur++) {
      snprintf( filename, PATH_MAX, "%sscreenshots/screenshot%03d.png",
            nfile_basePath(), screenshot_cur );
      if (!nfile_fileExists( filename ))
         break;
   }

   if (screenshot_cur >= 999) { /* in case the crap system breaks :) */
      WARN("You have reached the maximum amount of screenshots [999]");
      return;
   }

   /* now proceed to take the screenshot */
   DEBUG( "Taking screenshot [%03d]...", screenshot_cur );
   gl_screenshot(filename);
}


/**
 * @brief Checks to see if player is still being hailed and clears hail counters
 *        if he isn't.
 */
static void player_checkHail (void)
{
   int i;
   Pilot *p;

   /* See if a pilot is hailing. */
   for (i=0; i<pilot_nstack; i++) {
      p = pilot_stack[i];

      /* Must be hailing. */
      if (pilot_isFlag(p, PILOT_HAILING))
         return;
   }

   /* Clear hail timer. */
   player_hailCounter   = 0;
   player_hailTimer     = 0.;
}


/**
 * @brief Displays an out of range message for the player's currently selected planet.
 */
static void player_planetOutOfRangeMsg (void)
{
   player_message( "\er%s is out of comm range, unable to contact.",
         cur_system->planets[player.p->nav_planet]->name );
}


/**
 * @brief Opens communication with the player's target.
 */
void player_hail (void)
{
   /* Not under manual control. */
   if (pilot_isFlag( player.p, PILOT_MANUAL_CONTROL ))
      return;

   if (player.p->target != player.p->id)
      comm_openPilot(player.p->target);
   else if(player.p->nav_planet != -1) {
      if (pilot_inRangePlanet( player.p, player.p->nav_planet ))
         comm_openPlanet( cur_system->planets[ player.p->nav_planet ] );
      else
         player_planetOutOfRangeMsg();
   }
   else
      player_message("\erNo target selected to hail.");

   /* Clear hails if none found. */
   player_checkHail();
}


/**
 * @brief Opens communication with the player's planet target.
 */
void player_hailPlanet (void)
{
   /* Not under manual control. */
   if (pilot_isFlag( player.p, PILOT_MANUAL_CONTROL ))
      return;

   if (player.p->nav_planet != -1) {
      if (pilot_inRangePlanet( player.p, player.p->nav_planet ))
         comm_openPlanet( cur_system->planets[ player.p->nav_planet ] );
      else
         player_planetOutOfRangeMsg();
   }
   else
      player_message("\erNo target selected to hail.");
}


/**
 * @brief Automatically tries to hail a pilot that hailed the player.
 */
void player_autohail (void)
{
   int i;
   Pilot *p;

   /* Not under manual control. */
   if (pilot_isFlag( player.p, PILOT_MANUAL_CONTROL ))
      return;

   /* Find pilot to autohail. */
   for (i=0; i<pilot_nstack; i++) {
      p = pilot_stack[i];

      /* Must be hailing. */
      if (pilot_isFlag(p, PILOT_HAILING))
         break;
   }

   /* Not found any. */
   if (i >= pilot_nstack) {
      player_message("\erYou haven't been hailed by any pilots.");
      return;
   }

   /* Try to hail. */
   pilot_setTarget( player.p, p->id );
   gui_setTarget();
   player_hail();

   /* Clear hails if none found. */
   player_checkHail();
}


/**
 * @brief Toggles mouse flying.
 */
void player_toggleMouseFly(void)
{
   if (!player_isFlag(PLAYER_MFLY)) {
      input_mouseShow();
      player_message("\epMouse flying enabled.");
      player_setFlag(PLAYER_MFLY);
   }
   else {
      input_mouseHide();
      player_rmFlag(PLAYER_MFLY);
      player_message("\erMouse flying disabled.");
      player_accelOver();
   }
}


/**
 * @brief Handles mouse flying based on cursor position.
 *
 *    @return 1 if cursor is outside the dead zone, 0 if it isn't.
 */
static int player_thinkMouseFly(void)
{
   double px, py, r, x, y, acc;

   px = player.p->solid->pos.x;
   py = player.p->solid->pos.y;
   gl_screenToGameCoords( &x, &y, player.mousex, player.mousey );
   r = sqrt(pow2(x-px) + pow2(y-py));
   if (r > 50.) { /* Ignore mouse input within a 50 px radius of the centre. */
      pilot_face(player.p, atan2( y - py, x - px));
      if (conf.mouse_thrust) { /* Only alter thrust if option is enabled. */
         acc = CLAMP(0., 1., (r - 100) / 200.);
         acc = 3 * pow2(acc) - 2 * pow(acc, 3);
         /* Only accelerate when within 180 degrees of the intended direction. */
         if (ABS(angle_diff(atan2( y - py, x - px), player.p->solid->dir)) < M_PI_2 )
            player_accel(acc);
         else
            player_accel(0.);
      }
      return 1;
   }
   else
      return 0;
}


/**
 * @brief Player got pwned.
 */
void player_dead (void)
{
   gui_cleanup();
}


/**
 * @brief Player blew up in a fireball.
 */
void player_destroyed (void)
{
   if (player_isFlag(PLAYER_DESTROYED))
      return;

   /* Mark as destroyed. */
   player_setFlag(PLAYER_DESTROYED);

   /* Set timer for death menu. */
   player_timer = 5.;

   /* Stop sounds. */
   player_soundStop();

   /* Reset time compression when player dies. */
   pause_setSpeed( 1. );
}


/**
 * @brief PlayerShip_t compare function for qsort().
 */
static int player_shipsCompare( const void *arg1, const void *arg2 )
{
   PlayerShip_t *ps1, *ps2;
   credits_t p1, p2;

   /* Get the arguments. */
   ps1 = (PlayerShip_t*) arg1;
   ps2 = (PlayerShip_t*) arg2;

   /* Get prices. */
   p1 = pilot_worth( ps1->p );
   p2 = pilot_worth( ps2->p );

   /* Compare price INVERSELY */
   if (p1 < p2)
      return +1;
   else if (p1 > p2)
      return -1;

   /* In case of tie sort by name so they don't flip or something. */
   return strcmp( ps1->p->name, ps2->p->name );
}


/**
 * @brief Returns a buffer with all the player's ships names
 *        or "None" if there are no ships.
 *
 *    @param sships Fills sships with player_nships ship names.
 *    @param tships Fills sships with player_nships ship target textures.
 *    @return Freshly allocated array with allocated ship names.
 */
void player_ships( char** sships, glTexture** tships )
{
   int i;

   if (player_nstack == 0)
      return;

   /* Sort. */
   qsort( player_stack, player_nstack, sizeof(PlayerShip_t), player_shipsCompare );

   /* Create the struct. */
   for (i=0; i < player_nstack; i++) {
      sships[i] = strdup(player_stack[i].p->name);
      tships[i] = player_stack[i].p->ship->gfx_store;
   }
}


/**
 * @brief Gets the amount of ships player has in storage.
 *
 *    @return The number of ships the player has.
 */
int player_nships (void)
{
   return player_nstack;
}


/**
 * @brief Sees if player has a ship of a name.
 *
 *    @param shipname Nome of the ship to get.
 *    @return 1 if ship exists.
 */
int player_hasShip( char* shipname )
{
   int i;

   /* Check current ship. */
   if ((player.p != NULL) && (strcmp(player.p->name,shipname)==0))
      return 1;

   /* Check stocked ships. */
   for (i=0; i < player_nstack; i++)
      if (strcmp(player_stack[i].p->name, shipname)==0)
         return 1;
   return 0;
}


/**
 * @brief Gets a specific ship.
 *
 *    @param shipname Nome of the ship to get.
 *    @return The ship matching name.
 */
Pilot* player_getShip( char* shipname )
{
   int i;

   if ((player.p != NULL) && (strcmp(shipname,player.p->name)==0))
      return player.p;

   for (i=0; i < player_nstack; i++)
      if (strcmp(player_stack[i].p->name, shipname)==0)
         return player_stack[i].p;

   WARN("Player ship '%s' not found in stack", shipname);
   return NULL;
}


/**
 * @brief Gets where a specific ship is.
 *
 *    @param shipname Ship to check where it is.
 *    @return The location of the ship.
 */
char* player_getLoc( char* shipname )
{
   int i;

   if (strcmp(player.p->name,shipname)==0)
      return land_planet->name;

   for (i=0; i < player_nstack; i++)
      if (strcmp(player_stack[i].p->name, shipname)==0)
         return player_stack[i].loc;

   WARN("Player ship '%s' not found in stack", shipname);
   return NULL;
}


/**
 * @brief Sets the location of a specific ship.
 *
 *    @param shipname Name of the ship to change location of.
 *    @param loc Location of the ship to change to.
 */
void player_setLoc( char* shipname, char* loc )
{
   int i;

   for (i=0; i < player_nstack; i++) {
      if (strcmp(player_stack[i].p->name, shipname)==0) {
         free(player_stack[i].loc);
         player_stack[i].loc = strdup(loc);
         return;
      }
   }

   WARN("Player ship '%s' not found in stack", shipname);
}


/**
 * @brief Gets how many of the outfit the player owns.
 *
 *    @param outfitname Outfit to check how many the player owns.
 *    @return The number of outfits matching outfitname owned.
 */
int player_outfitOwned( const Outfit* o )
{
   int i;

   /* Special case map. */
   if ((outfit_isMap(o)) &&
         map_isMapped(o))
      return 1;

   /* Special case license. */
   if (outfit_isLicense(o) &&
         player_hasLicense(o->name))
      return 1;

   /* Special case GUI. */
   if (outfit_isGUI(o) &&
         player_guiCheck(o->u.gui.gui))
      return 1;

   /* Try to find it. */
   for (i=0; i<player_noutfits; i++)
      if (player_outfits[i].o == o)
         return player_outfits[i].q;

   return 0;
}


/**
 * @brief qsort() compare function for PlayerOutfit_t sorting.
 */
static int player_outfitCompare( const void *arg1, const void *arg2 )
{
   PlayerOutfit_t *po1, *po2;

   /* Get type. */
   po1 = (PlayerOutfit_t*) arg1;
   po2 = (PlayerOutfit_t*) arg2;

   /* Compare. */
   return outfit_compareTech( &po1->o, &po2->o );
}


/**
 * @brief Prepares two arrays for displaying in an image array.
 *
 *    @param[out] soutfits Names of outfits the player owns.
 *    @param[out] toutfits Textures of outfits for image array.
 */
int player_getOutfits( char** soutfits, glTexture** toutfits )
{
   return player_getOutfitsFiltered( soutfits, toutfits, NULL );
}


/**
 * @brief Prepares two arrays for displaying in an image array.
 *
 *    @param[out] soutfits Names of outfits to .
 *    @param[out] toutfits Textures of outfits for image array.
 *    @param[in] filter Function to filter which outfits to get.
 */
int player_getOutfitsFiltered( char** soutfits, glTexture** toutfits,
      int(*filter)( const Outfit *o ) )
{
   int i, j;

   if (player_noutfits == 0) {
      soutfits[0] = strdup( "None" );
<<<<<<< HEAD
      toutfits[0] = NULL;
      return 1;
=======
      if (toutfits != NULL)
         toutfits[0] = NULL;
      return;
>>>>>>> 69cd7895
   }

   /* We'll sort. */
   qsort( player_outfits, player_noutfits,
         sizeof(PlayerOutfit_t), player_outfitCompare );

   /* Now built name and texture structure. */
<<<<<<< HEAD
   j = 0;
   for (i=0; i<player_noutfits; i++) {
      if ((filter == NULL) || filter(player_outfits[i].o)) {
         soutfits[j] = strdup( player_outfits[i].o->name );
         toutfits[j] = player_outfits[i].o->gfx_store;
         j++;
      }
   }

   /* None found. */
   if (j == 0) {
      soutfits[0] = strdup( "None" );
      toutfits[0] = NULL;
      return 1;
   }

   return j;
=======
   if (toutfits != NULL) {
      for (i=0; i<player_noutfits; i++) {
         soutfits[i] = strdup( player_outfits[i].o->name );
         toutfits[i] = player_outfits[i].o->gfx_store;
      }
   }
   else
      for (i=0; i<player_noutfits; i++)
         soutfits[i] = strdup( player_outfits[i].o->name );
>>>>>>> 69cd7895
}


/**
 * @brief Gets the amount of different outfits in the player outfit stack.
 *
 *    @return Amount of different outfits.
 */
int player_numOutfits (void)
{
   return player_noutfits;
}


/**
 * @brief Adds an outfit to the player outfit stack.
 *
 *    @param o Outfit to add.
 *    @param quantity Amount to add.
 *    @return Amount added.
 */
int player_addOutfit( const Outfit *o, int quantity )
{
   int i;

   /* Sanity check. */
   if (quantity == 0)
      return 0;

   /* special case if it's a map */
   if (outfit_isMap(o)) {
      map_map(o);
      return 1; /* Success. */
   }
   /* special case if it's an outfit */
   else if (outfit_isGUI(o)) {
      player_guiAdd(o->u.gui.gui);
      return 1; /* Success. */
   }
   /* special case if it's a license. */
   else if (outfit_isLicense(o)) {
      player_addLicense(o->name);
      return 1; /* Success. */
   }

   /* Try to find it. */
   for (i=0; i<player_noutfits; i++) {
      if (player_outfits[i].o == o) {
         player_outfits[i].q  += quantity;
         return quantity;
      }
   }

   /* Allocate if needed. */
   player_noutfits++;
   if (player_noutfits > player_moutfits) {
      if (player_moutfits == 0)
         player_moutfits = OUTFIT_CHUNKSIZE;
      else
         player_moutfits *= 2;
      player_outfits   = realloc( player_outfits,
            sizeof(PlayerOutfit_t) * player_moutfits );
   }

   /* Add the outfit. */
   player_outfits[player_noutfits-1].o = o;
   player_outfits[player_noutfits-1].q = quantity;
   return quantity;
}


/**
 * @brief Remove an outfit from the player's outfit stack.
 *
 *    @param o Outfit to remove.
 *    @param quantity Amount to remove.
 *    @return Amount removed.
 */
int player_rmOutfit( const Outfit *o, int quantity )
{
   int i, q;

   /* Try to find it. */
   for (i=0; i<player_noutfits; i++) {
      if (player_outfits[i].o == o) {
         /* See how many to remove. */
         q = MIN( player_outfits[i].q, quantity );
         player_outfits[i].q -= q;

         /* See if must remove element. */
         if (player_outfits[i].q <= 0) {
            player_noutfits--;
            memmove( &player_outfits[i], &player_outfits[i+1],
                  sizeof(PlayerOutfit_t) * (player_noutfits-i) );
         }

         /* Return removed outfits. */
         return q;
      }
   }

   /* Nothing removed. */
   return 0;
}


/**
 * @brief Marks a mission as completed.
 *
 *    @param id ID of the mission to mark as completed.
 */
void player_missionFinished( int id )
{
   /* Make sure not already marked. */
   if (player_missionAlreadyDone(id))
      return;

   /* Mark as done. */
   missions_ndone++;
   if (missions_ndone > missions_mdone) { /* need to grow */
      missions_mdone += 25;
      missions_done = realloc( missions_done, sizeof(int) * missions_mdone);
   }
   missions_done[ missions_ndone-1 ] = id;
}


/**
 * @brief Checks to see if player has already completed a mission.
 *
 *    @param id ID of the mission to see if player has completed.
 *    @return 1 if player has completed the mission, 0 otherwise.
 */
int player_missionAlreadyDone( int id )
{
   int i;
   for (i=0; i<missions_ndone; i++)
      if (missions_done[i] == id)
         return 1;
   return 0;
}


/**
 * @brief Marks a event as completed.
 *
 *    @param id ID of the event to mark as completed.
 */
void player_eventFinished( int id )
{
   /* Make sure not already done. */
   if (player_eventAlreadyDone(id))
      return;

   /* Add to done. */
   events_ndone++;
   if (events_ndone > events_mdone) { /* need to grow */
      events_mdone += 25;
      events_done = realloc( events_done, sizeof(int) * events_mdone);
   }
   events_done[ events_ndone-1 ] = id;
}


/**
 * @brief Checks to see if player has already completed a event.
 *
 *    @param id ID of the event to see if player has completed.
 *    @return 1 if player has completed the event, 0 otherwise.
 */
int player_eventAlreadyDone( int id )
{
   int i;
   for (i=0; i<events_ndone; i++)
      if (events_done[i] == id)
         return 1;
   return 0;
}


/**
 * @brief Checks to see if player has license.
 *
 *    @param license License to check to see if the player has.
 *    @return 1 if has license (or none needed), 0 if doesn't.
 */
int player_hasLicense( char *license )
{
   int i;
   if (!license) /* Null input. */
      return 1;

   for (i=0; i<player_nlicenses; i++)
      if (strcmp(license, player_licenses[i])==0)
         return 1;

   return 0;
}


/**
 * @brief Gives the player a license.
 *
 *    @brief license License to give the player.
 */
void player_addLicense( char *license )
{
   /* Player already has license. */
   if (player_hasLicense(license))
      return;

   /* Add the license. */
   player_nlicenses++;
   player_licenses = realloc( player_licenses, sizeof(char*)*player_nlicenses );
   player_licenses[player_nlicenses-1] = strdup(license);
}


/**
 * @brief Gets the player's licenses.
 *
 *    @param nlicenses Amount of licenses the player has.
 *    @return Name of the licenses he has.
 */
char **player_getLicenses( int *nlicenses )
{
   *nlicenses = player_nlicenses;
   return player_licenses;
}


/**
 * @brief Runs hooks for the player.
 */
void player_runHooks (void)
{
   if (player_isFlag( PLAYER_HOOK_HYPER)) {
      player_brokeHyperspace();
      player_rmFlag( PLAYER_HOOK_HYPER );
   }
   if (player_isFlag( PLAYER_HOOK_JUMPIN)) {
      hooks_run( "jumpin" );
      hooks_run( "enter" );
      events_trigger( EVENT_TRIGGER_ENTER );
      missions_run( MIS_AVAIL_SPACE, -1, NULL, NULL );
      player_rmFlag( PLAYER_HOOK_JUMPIN );
   }
   if (player_isFlag( PLAYER_HOOK_LAND )) {
      land( cur_system->planets[ player.p->nav_planet ], 0 );
      player_rmFlag( PLAYER_HOOK_LAND );
   }
}


/**
 * @brief Clears escorts to make sure deployment is sane.
 */
void player_clearEscorts (void)
{
   int i;

   for (i=0; i<player.p->noutfits; i++) {
      if (player.p->outfits[i]->outfit == NULL)
         continue;

      if (outfit_isFighterBay(player.p->outfits[i]->outfit))
         player.p->outfits[i]->u.ammo.deployed = 0;
   }
}


/**
 * @brief Adds the player's escorts.
 *
 *    @return 0 on success.
 */
int player_addEscorts (void)
{
   int i, j;
   double a;
   Vector2d v;
   unsigned int e;
   Outfit *o;
   int q;

   /* Clear escorts first. */
   player_clearEscorts();

   for (i=0; i<player.p->nescorts; i++) {
      a = RNGF() * 2 * M_PI;
      vect_cset( &v, player.p->solid->pos.x + 50.*cos(a),
            player.p->solid->pos.y + 50.*sin(a) );
      e = escort_create( player.p, player.p->escorts[i].ship,
            &v, &player.p->solid->vel, player.p->solid->dir,
            player.p->escorts[i].type, 0 );
      player.p->escorts[i].id = e; /* Important to update ID. */

      /* Update outfit if needed. */
      if (player.p->escorts[i].type != ESCORT_TYPE_BAY)
         continue;

      for (j=0; j<player.p->noutfits; j++) {
         /* Must have outfit. */
         if (player.p->outfits[j]->outfit == NULL)
            continue;

         /* Must be fighter bay. */
         if (!outfit_isFighterBay(player.p->outfits[j]->outfit))
            continue;

         /* Ship must match. */
         o = outfit_ammo(player.p->outfits[j]->outfit);
         if (!outfit_isFighter(o) ||
               (strcmp(player.p->escorts[i].ship,o->u.fig.ship)!=0))
            continue;

         /* Must not have all deployed. */
         q = player.p->outfits[j]->u.ammo.deployed + player.p->outfits[j]->u.ammo.quantity;
         if (q >= outfit_amount(player.p->outfits[j]->outfit))
            continue;

         /* Mark as deployed. */
         player.p->outfits[j]->u.ammo.deployed += 1;
         break;
      }
      if (j >= player.p->noutfits)
         WARN("Unable to mark escort as deployed");
   }

   return 0;
}


/**
 * @brief Saves the player's escorts.
 */
static int player_saveEscorts( xmlTextWriterPtr writer )
{
   int i;

   for (i=0; i<player.p->nescorts; i++) {
      xmlw_startElem(writer, "escort");
      xmlw_attr(writer,"type","bay"); /**< @todo other types. */
      xmlw_str(writer, "%s", player.p->escorts[i].ship);
      xmlw_endElem(writer); /* "escort" */
   }

   return 0;
}


/**
 * @brief Save the freaking player in a freaking xmlfile.
 *
 *    @param writer xml Writer to use.
 *    @return 0 on success.
 */
int player_save( xmlTextWriterPtr writer )
{
   char **guis;
   int i, n;
   MissionData *m;
   const char *ev;
   int scu, stp, stu;
   double rem;

   xmlw_startElem(writer,"player");

   /* Standard player details. */
   xmlw_attr(writer,"name","%s",player.name);
   xmlw_elem(writer,"rating","%f",player.crating);
   xmlw_elem(writer,"credits","%"CREDITS_PRI,player.p->credits);
   if (player.gui != NULL)
      xmlw_elem(writer,"gui","%s",player.gui);
   xmlw_elem(writer,"guiOverride","%d",player.guiOverride);

   /* Time. */
   xmlw_startElem(writer,"time");
   ntime_getR( &scu, &stp, &stu, &rem );
   xmlw_elem(writer,"SCU","%d", scu);
   xmlw_elem(writer,"STP","%d", stp);
   xmlw_elem(writer,"STU","%d", stu);
   xmlw_elem(writer,"Remainder","%lf", rem);
   xmlw_endElem(writer); /* "time" */

   /* Current ship. */
   xmlw_elem(writer,"location","%s",land_planet->name);
   player_saveShip( writer, player.p, NULL ); /* current ship */

   /* Ships. */
   xmlw_startElem(writer,"ships");
   for (i=0; i<player_nstack; i++)
      player_saveShip( writer, player_stack[i].p, player_stack[i].loc );
   xmlw_endElem(writer); /* "ships" */

   /* GUIs. */
   xmlw_startElem(writer,"guis");
   guis = player_guiList( &n );
   for (i=0; i<n; i++)
      xmlw_elem(writer,"gui","%s",guis[i]);
   xmlw_endElem(writer); /* "guis" */

   /* Outfits. */
   xmlw_startElem(writer,"outfits");
   for (i=0; i<player_noutfits; i++) {
      xmlw_startElem(writer,"outfit");
      xmlw_attr(writer,"quantity","%d",player_outfits[i].q);
      xmlw_str(writer,"%s",player_outfits[i].o->name);
      xmlw_endElem(writer); /* "outfit" */
   }
   xmlw_endElem(writer); /* "outfits" */

   /* Licenses. */
   xmlw_startElem(writer,"licenses");
   for (i=0; i<player_nlicenses; i++)
      xmlw_elem(writer,"license","%s",player_licenses[i]);
   xmlw_endElem(writer); /* "licenses" */

   xmlw_endElem(writer); /* "player" */

   /* Mission the player has done. */
   xmlw_startElem(writer,"missions_done");
   for (i=0; i<missions_ndone; i++) {
      m = mission_get(missions_done[i]);
      if (m != NULL) /* In case mission name changes between versions */
         xmlw_elem(writer,"done","%s",m->name);
   }
   xmlw_endElem(writer); /* "missions_done" */

   /* Events the player has done. */
   xmlw_startElem(writer,"events_done");
   for (i=0; i<events_ndone; i++) {
      ev = event_dataName(events_done[i]);
      if (ev != NULL) /* In case mission name changes between versions */
         xmlw_elem(writer,"done","%s",ev);
   }
   xmlw_endElem(writer); /* "events_done" */

   /* Escorts. */
   xmlw_startElem(writer, "escorts");
   player_saveEscorts(writer);
   xmlw_endElem(writer); /* "escorts" */

   return 0;
}

/**
 * @brief Saves an outfit slot.
 */
static int player_saveShipSlot( xmlTextWriterPtr writer, PilotOutfitSlot *slot, int i )
{
   Outfit *o;
   o = slot->outfit;
   xmlw_startElem(writer,"outfit");
   xmlw_attr(writer,"slot","%d",i);
   if ((outfit_ammo(o) != NULL) &&
         (slot->u.ammo.outfit != NULL)) {
      xmlw_attr(writer,"ammo","%s",slot->u.ammo.outfit->name);
      xmlw_attr(writer,"quantity","%d", slot->u.ammo.quantity);
   }
   xmlw_str(writer,"%s",o->name);
   xmlw_endElem(writer); /* "outfit" */

   return 0;
}


/**
 * @brief Saves a ship.
 *
 *    @param writer XML writer.
 *    @param ship Ship to save.
 *    @param loc Location of the ship.
 *    @return 0 on success.
 */
static int player_saveShip( xmlTextWriterPtr writer,
      Pilot* ship, char* loc )
{
   int i, j, k, n;
   int found;
   const char *name;
   PilotWeaponSetOutfit *weaps;

   xmlw_startElem(writer,"ship");
   xmlw_attr(writer,"name","%s",ship->name);
   xmlw_attr(writer,"model","%s",ship->ship->name);

   if (loc != NULL)
      xmlw_elem(writer,"location","%s",loc);

   /* save the fuel */
   xmlw_elem(writer,"fuel","%f",ship->fuel);

   /* save the outfits */
   xmlw_startElem(writer,"outfits_structure");
   for (i=0; i<ship->outfit_nstructure; i++) {
      if (ship->outfit_structure[i].outfit==NULL)
         continue;
      player_saveShipSlot( writer, &ship->outfit_structure[i], i );
   }
   xmlw_endElem(writer); /* "outfits_structure" */
   xmlw_startElem(writer,"outfits_utility");
   for (i=0; i<ship->outfit_nutility; i++) {
      if (ship->outfit_utility[i].outfit==NULL)
         continue;
      player_saveShipSlot( writer, &ship->outfit_utility[i], i );
   }
   xmlw_endElem(writer); /* "outfits_utility" */
   xmlw_startElem(writer,"outfits_weapon");
   for (i=0; i<ship->outfit_nweapon; i++) {
      if (ship->outfit_weapon[i].outfit==NULL)
         continue;
      player_saveShipSlot( writer, &ship->outfit_weapon[i], i );
   }
   xmlw_endElem(writer); /* "outfits_weapon" */

   /* save the commodities */
   xmlw_startElem(writer,"commodities");
   for (i=0; i<ship->ncommodities; i++) {
      /* Remove cargo with id and no mission. */
      if (ship->commodities[i].id > 0) {
         found = 0;
         for (j=0; j<MISSION_MAX; j++) {
            /* Only check active missions. */
            if (player_missions[j].id > 0) {
               /* Now check if it's in the cargo list. */
               for (k=0; k<player_missions[j].ncargo; k++) {
                  /* See if it matches a cargo. */
                  if (player_missions[j].cargo[k] == ship->commodities[i].id) {
                     found = 1;
                     break;
                  }
               }
            }
            if (found)
               break;
         }

         if (!found) {
            WARN("Found mission cargo without associated mission.");
            WARN("Please reload save game to remove the dead cargo.");
            continue;
         }
      }

      xmlw_startElem(writer,"commodity");

      xmlw_attr(writer,"quantity","%d",ship->commodities[i].quantity);
      if (ship->commodities[i].id > 0)
         xmlw_attr(writer,"id","%d",ship->commodities[i].id);
      xmlw_str(writer,"%s",ship->commodities[i].commodity->name);

      xmlw_endElem(writer); /* commodity */
   }
   xmlw_endElem(writer); /* "commodities" */

   xmlw_startElem(writer,"weaponsets");
   xmlw_attr(writer,"autoweap","%d",ship->autoweap);
   for (i=0; i<PILOT_WEAPON_SETS; i++) {
      weaps = pilot_weapSetList( ship, i, &n );
      xmlw_startElem(writer,"weaponset");
      /* Inrange isn't handled by autoweap for the player. */
      xmlw_attr(writer,"inrange","%d",pilot_weapSetInrangeCheck(ship,i));
      xmlw_attr(writer,"id","%d",i);
      if (!ship->autoweap) {
         name = pilot_weapSetName(ship,i);
         if (name != NULL)
            xmlw_attr(writer,"name","%s",name);
         xmlw_attr(writer,"type","%d",pilot_weapSetTypeCheck(ship,i));
         for (j=0; j<n;j++) {
            xmlw_startElem(writer,"weapon");
            xmlw_attr(writer,"level","%d",weaps[j].level);
            xmlw_str(writer,"%d",weaps[j].slot->id);
            xmlw_endElem(writer); /* "weapon" */
         }
      }
      xmlw_endElem(writer); /* "weaponset" */
   }
   xmlw_endElem(writer); /* "weaponsets" */

   xmlw_endElem(writer); /* "ship" */

   return 0;
}

/**
 * @brief Loads the player stuff.
 *
 *    @param parent Node where the player stuff is to be found.
 *    @return 0 on success.
 */
Planet* player_load( xmlNodePtr parent )
{
   xmlNodePtr node;
   Planet *pnt;

   /* some cleaning up */
   memset( &player, 0, sizeof(Player_t) );
   pnt = NULL;
   map_cleanup();

   node = parent->xmlChildrenNode;
   do {
      if (xml_isNode(node,"player"))
         pnt = player_parse( node );
      else if (xml_isNode(node,"missions_done"))
         player_parseDoneMissions( node );
      else if (xml_isNode(node,"events_done"))
         player_parseDoneEvents( node );
      else if (xml_isNode(node,"escorts"))
         player_parseEscorts(node);
   } while (xml_nextNode(node));

   return pnt;
}


/**
 * @brief Parses the player node.
 *
 *    @param parent The player node.
 *    @return Planet to start on on success.
 */
static Planet* player_parse( xmlNodePtr parent )
{
   char* planet, *str;
   Planet* pnt;
   xmlNodePtr node, cur;
   int q;
   Outfit *o;
   int i, hunting;
   StarSystem *sys;
   double a, r;
   Pilot *old_ship;
   PilotFlags flags;
   int scu, stp, stu, time_set;
   double rem;

   xmlr_attr(parent,"name",player.name);

   /* Make sure player.p is NULL. */
   player.p = NULL;
   pnt = NULL;

   /* Sane defaults. */
   planet = NULL;
   time_set = 0;

   /* Must get planet first. */
   node = parent->xmlChildrenNode;
   do {
      xmlr_str(node,"location",planet);
   } while (xml_nextNode(node));

   /* Parse rest. */
   node = parent->xmlChildrenNode;
   do {

      /* global stuff */
      xmlr_float(node,"rating",player.crating);
      xmlr_ulong(node,"credits",player_creds);
      xmlr_strd(node,"gui",player.gui);
      xmlr_int(node,"guiOverride",player.guiOverride);

      /* Time. */
      if (xml_isNode(node,"time")) {
         cur = node->xmlChildrenNode;
         scu = stp = stu = -1;
         rem = -1.;
         do {
            xmlr_int(cur,"SCU",scu);
            xmlr_int(cur,"STP",stp);
            xmlr_int(cur,"STU",stu);
            xmlr_float(cur,"Remainder",rem);
         } while (xml_nextNode(cur));
         if ((scu < 0) || (stp < 0) || (stu < 0) || (rem<0.))
            WARN("Malformed time in save game!");
         ntime_setR( scu, stp, stu, rem );
         if ((scu >= 0) || (stp >= 0) || (stu >= 0))
            time_set = 1;
      }

      if (xml_isNode(node,"ship"))
         player_parseShip(node, 1, planet);

      /* Parse ships. */
      else if (xml_isNode(node,"ships")) {
         cur = node->xmlChildrenNode;
         do {
            if (xml_isNode(cur,"ship"))
               player_parseShip(cur, 0, planet);
         } while (xml_nextNode(cur));
      }

      /* Parse GUIs. */
      else if (xml_isNode(node,"guis")) {
         cur = node->xmlChildrenNode;
         do {
            if (xml_isNode(cur,"gui"))
               player_guiAdd( xml_get(cur) );
         } while (xml_nextNode(cur));
      }

      /* Parse outfits. */
      else if (xml_isNode(node,"outfits")) {
         cur = node->xmlChildrenNode;
         do {
            if (xml_isNode(cur,"outfit")) {
               o = outfit_get( xml_get(cur) );
               if (o == NULL) {
                  WARN("Outfit '%s' was saved but does not exist!", xml_get(cur));
                  continue;
               }

               xmlr_attr( cur, "quantity", str );
               if (str != NULL) {
                  q = atof(str);
                  free(str);
               }
               else {
                  WARN("Outfit '%s' was saved without quantity!", o->name);
                  continue;
               }

               player_addOutfit( o, q );
            }
         } while (xml_nextNode(cur));
      }

      /* Parse licenses. */
      else if (xml_isNode(node,"licenses"))
         player_parseLicenses(node);

   } while (xml_nextNode(node));

   /* Handle cases where ship is missing. */
   if (player.p == NULL) {
      pilot_clearFlagsRaw( flags );
      pilot_setFlagRaw( flags, PILOT_PLAYER );
      pilot_setFlagRaw( flags, PILOT_NO_OUTFITS );
      WARN("Player ship does not exist!");

      if (player_nstack == 0) {
         WARN("Player has no other ships, giving starting ship.");
         pilot_create( ship_get(start_ship()), "MIA",
               faction_get("Player"), "player", 0., NULL, NULL, flags, -1 );
      }
      else {

         /* Just give player.p a random ship in the stack. */
         old_ship = player_stack[player_nstack-1].p;
         pilot_create( old_ship->ship, old_ship->name,
               faction_get("Player"), "player", 0., NULL, NULL, flags, -1 );
         player_rmShip( old_ship->name );
         WARN("Giving player ship '%s'.", player.p->name );
      }
   }

   /* Check. */
   if (player.p == NULL) {
      ERR("Something went horribly wrong, player does not exist after load...");
      return NULL;
   }

   /* set global thingies */
   player.p->credits = player_creds;
   if (!time_set) {
      WARN("Save has no time information, setting to start information.");
      ntime_set( start_date() );
   }

   /* set player in system */
   pnt = planet_get( planet );
   /* Get random planet if it's NULL. */
   if ((pnt == NULL) || (planet_getSystem(planet) == NULL) ||
         !planet_hasService(pnt, PLANET_SERVICE_LAND)) {
      WARN("Player starts out in non-existant or invalid planet '%s', trying to find a suitable one instead.",
            planet );
      pnt = planet_get( space_getRndPlanet(1) );
      /* In case the planet does not exist, we need to update some variables.
       * While we're at it, we'll also make sure the system exists as well. */
      hunting  = 1;
      i        = 0;
      while (hunting && (i<1000)) {
         planet = pnt->name;
         if ((planet_getSystem(planet) == NULL) ||
               !planet_hasService(pnt, PLANET_SERVICE_LAND) ||
               !planet_hasService(pnt, PLANET_SERVICE_INHABITED) ||
               !planet_hasService(pnt, PLANET_SERVICE_REFUEL) ||
               areEnemies(pnt->faction, FACTION_PLAYER)) {
            WARN("Planet '%s' found, but is not suitable. Trying again.", planet);
            pnt = planet_get( space_getRndPlanet( (i>100) ? 1 : 0  ) ); /* We try landable only for the first 100 tries. */
         }
         else
            hunting = 0;

         i++;
      }
      if (hunting)
         WARN("Didn't manage to find suitable planet, trying at last found...");
   }
   sys = system_get( planet_getSystem( planet ) );
   space_gfxLoad( sys );
   a = RNGF() * 2.*M_PI;
   r = RNGF() * pnt->radius * 0.8;
   player_warp( pnt->pos.x + r*cos(a), pnt->pos.y + r*sin(a) );
   player.p->solid->dir = RNG(0,359) * M_PI/180.;

   /* initialize the system */
   space_init( sys->name );
   map_clear(); /* sets the map up */

   /* initialize the sound */
   player_initSound();

   return pnt;
}


/**
 * @brief Parses player's done missions.
 *
 *    @param parent Node of the missions.
 *    @return 0 on success.
 */
static int player_parseDoneMissions( xmlNodePtr parent )
{
   xmlNodePtr node;
   int id;

   node = parent->xmlChildrenNode;

   do {
      if (xml_isNode(node,"done")) {
         id = mission_getID( xml_get(node) );
         if (id < 0)
            DEBUG("Mission '%s' doesn't seem to exist anymore, removing from save.",
                  xml_get(node));
         else
            player_missionFinished( id );
      }
   } while (xml_nextNode(node));

   return 0;
}


/**
 * @brief Parses player's done missions.
 *
 *    @param parent Node of the missions.
 *    @return 0 on success.
 */
static int player_parseDoneEvents( xmlNodePtr parent )
{
   xmlNodePtr node;
   int id;

   node = parent->xmlChildrenNode;

   do {
      if (xml_isNode(node,"done")) {
         id = event_dataID( xml_get(node) );
         if (id < 0)
            DEBUG("Event '%s' doesn't seem to exist anymore, removing from save.",
                  xml_get(node));
         else
            player_eventFinished( id );
      }
   } while (xml_nextNode(node));

   return 0;
}


/**
 * @brief Parses player's licenses.
 *
 *    @param parent Node of the licenses.
 *    @return 0 on success.
 */
static int player_parseLicenses( xmlNodePtr parent )
{
   xmlNodePtr node;

   node = parent->xmlChildrenNode;

   do {
      if (xml_isNode(node,"license"))
         player_addLicense( xml_get(node) );
   } while (xml_nextNode(node));

   return 0;
}


/**
 * @brief Parses the escorts from the escort node.
 *
 *    @param parent "escorts" node to parse.
 *    @return 0 on success.
 */
static int player_parseEscorts( xmlNodePtr parent )
{
   xmlNodePtr node;
   char *buf, *ship;
   EscortType_t type;

   node = parent->xmlChildrenNode;

   do {
      if (xml_isNode(node,"escort")) {
         xmlr_attr( node, "type", buf );
         if (strcmp(buf,"bay")==0)
            type = ESCORT_TYPE_BAY;
         else {
            WARN("Escort has invalid type '%s'.", buf);
            type = ESCORT_TYPE_NULL;
         }
         free(buf);

         ship = xml_get(node);

         /* Add escort to the list. */
         escort_addList( player.p, ship, type, 0 );
      }
   } while (xml_nextNode(node));

   return 0;
}


/**
 * @brief Adds outfit to pilot if it can.
 */
static void player_addOutfitToPilot( Pilot* pilot, Outfit* outfit, PilotOutfitSlot *s )
{
   int ret;

   if (!outfit_fitsSlot( outfit, &s->sslot->slot )) {
      DEBUG( "Outfit '%s' does not fit designated slot on player's pilot '%s', adding to stock.",
            outfit->name, pilot->name );
      player_addOutfit( outfit, 1 );
      return;
   }

   ret = pilot_addOutfitRaw( pilot, outfit, s );
   if (ret != 0) {
      DEBUG("Outfit '%s' does not fit on player's pilot '%s', adding to stock.",
            outfit->name, pilot->name);
      player_addOutfit( outfit, 1 );
      return;
   }

   /* Update stats. */
   pilot_calcStats( pilot );
}


/**
 * @brief Parses a ship outfit slot.
 */
static void player_parseShipSlot( xmlNodePtr node, Pilot *ship, PilotOutfitSlot *slot )
{
   Outfit *o, *ammo;
   char *buf;
   int q;

   /* Add the outfit. */
   o = outfit_get( xml_get(node) );
   if (o==NULL)
      return;
   player_addOutfitToPilot( ship, o, slot );

   /* Doesn't have ammo. */
   if (outfit_ammo(o)==NULL)
      return;

   /* See if has ammo. */
   xmlr_attr(node,"ammo",buf);
   if (buf == NULL)
      return;

   /* Get the ammo. */
   ammo = outfit_get(buf);
   free(buf);
   if (ammo==NULL)
      return;

   /* See if has quantity. */
   xmlr_attr(node,"quantity",buf);
   if (buf == NULL)
      return;

   /* Get quantity. */
   q = atoi(buf);
   free(buf);

   /* Add ammo. */
   pilot_addAmmo( ship, slot, ammo, q );
}


/**
 * @brief Parses a player's ship.
 *
 *    @param parent Node of the ship.
 *    @param is_player Is it the ship the player is currently in?
 *    @param planet Default planet in case ship location not found.
 *    @return 0 on success.
 */
static int player_parseShip( xmlNodePtr parent, int is_player, char *planet )
{
   char *name, *model, *loc, *q, *id;
   int i, n;
   double fuel;
   Ship *ship_parsed;
   Pilot* ship;
   xmlNodePtr node, cur, ccur;
   int quantity;
   Outfit *o;
   int ret;
   const char *str;
   Commodity *com;
   PilotFlags flags;
   unsigned int pid;
   int autoweap, level, weapid;

   xmlr_attr(parent,"name",name);
   xmlr_attr(parent,"model",model);

   /* Sane defaults. */
   loc = NULL;
   pilot_clearFlagsRaw( flags );
   pilot_setFlagRaw( flags, PILOT_PLAYER );
   pilot_setFlagRaw( flags, PILOT_NO_OUTFITS );

   /* Get the ship. */
   ship_parsed = ship_get(model);
   if (ship_parsed == NULL) {
      WARN("Player ship '%s' not found!", model);
      return -1;
   }

   /* Add GUI if applicable. */
   player_guiAdd( ship_parsed->gui );

   /* player is currently on this ship */
   if (is_player != 0) {
      pid = pilot_create( ship_parsed, name, faction_get("Player"), "player", 0., NULL, NULL, flags, -1 );
      ship = player.p;
      cam_setTargetPilot( pid, 0 );
   }
   else
      ship = pilot_createEmpty( ship_parsed, name, faction_get("Player"), "player", flags );
   /* Clean up. */
   free(name);
   free(model);

   /* Defaults. */
   fuel     = -1;
   autoweap = 1;

   /* Start parsing. */
   node = parent->xmlChildrenNode;
   do {
      /* Get location. */
      if (is_player == 0)
         xmlr_str(node,"location",loc);

      /* get fuel */
      xmlr_float(node,"fuel",fuel);

      /* New outfit loading. */
      if (xml_isNode(node,"outfits_structure") || xml_isNode(node,"outfits_low")) { /** @todo remove legacy layer for 0.6.0 */
         cur = node->xmlChildrenNode;
         do { /* load each outfit */
            if (xml_isNode(cur,"outfit")) {
               xmlr_attr(cur,"slot",q);
               n = -1;
               if (q != NULL) {
                  n = atoi(q);
                  free(q);
               }
               if ((n<0) || (n >= ship->outfit_nstructure)) {
                  WARN("Outfit slot out of range, not adding.");
                  continue;
               }
               player_parseShipSlot( cur, ship, &ship->outfit_structure[n] );
            }
         } while (xml_nextNode(cur));
      }
      else if (xml_isNode(node,"outfits_utility") || xml_isNode(node,"outfits_medium")) { /** @todo remove legacy layer for 0.6.0 */
         cur = node->xmlChildrenNode;
         do { /* load each outfit */
            if (xml_isNode(cur,"outfit")) {
               xmlr_attr(cur,"slot",q);
               n = -1;
               if (q != NULL) {
                  n = atoi(q);
                  free(q);
               }
               if ((n<0) || (n >= ship->outfit_nutility)) {
                  WARN("Outfit slot out of range, not adding.");
                  continue;
               }
               player_parseShipSlot( cur, ship, &ship->outfit_utility[n] );
            }
         } while (xml_nextNode(cur));
      }
      else if (xml_isNode(node,"outfits_weapon") || xml_isNode(node,"outfits_high")) { /** @todo remove legacy layer for 0.6.0 */
         cur = node->xmlChildrenNode;
         do { /* load each outfit */
            if (xml_isNode(cur,"outfit")) {
               xmlr_attr(cur,"slot",q);
               n = -1;
               if (q != NULL) {
                  n = atoi(q);
                  free(q);
               }
               if ((n<0) || (n >= ship->outfit_nweapon)) {
                  WARN("Outfit slot out of range, not adding.");
                  continue;
               }
               player_parseShipSlot( cur, ship, &ship->outfit_weapon[n] );
            }
         } while (xml_nextNode(cur));
      }
      else if (xml_isNode(node,"commodities")) {
         cur = node->xmlChildrenNode;
         do {
            if (xml_isNode(cur,"commodity")) {
               xmlr_attr(cur,"quantity",q);
               xmlr_attr(cur,"id",id);
               quantity = atoi(q);
               i = (id==NULL) ? 0 : atoi(id);
               free(q);
               if (id != NULL)
                  free(id);

               /* Get the commodity. */
               com = commodity_get(xml_get(cur));
               if (com == NULL) {
                  WARN("Unknown commodity '%s' detected, removing.", xml_get(cur));
                  continue;
               }

               /* actually add the cargo with id hack */
               pilot_cargoAdd( ship, com, quantity );
               if (i != 0)
                  ship->commodities[ ship->ncommodities-1 ].id = i;
            }
         } while (xml_nextNode(cur));
      }
   } while (xml_nextNode(node));

   /* Update stats. */
   pilot_calcStats( ship );

   /* Test for sanity. */
   if (fuel >= 0)
      ship->fuel = MIN(ship->fuel_max, fuel);
   if ((is_player == 0) && (planet_get(loc)==NULL))
      loc = planet;
   str = pilot_checkSanity( ship );
   if (str != NULL) {
      DEBUG("Player ship '%s' failed sanity check (%s), removing all outfits and adding to stock.",
            ship->name, str );
      /* Remove all outfits. */
      for (i=0; i<ship->noutfits; i++) {
         o = ship->outfits[i]->outfit;
         ret = pilot_rmOutfitRaw( ship, ship->outfits[i] );
         if (ret==0)
            player_addOutfit( o, 1 );
      }
      pilot_calcStats( ship );
   }

   /* add it to the stack if it's not what the player is in */
   if (is_player == 0) {
      player_stack = realloc(player_stack, sizeof(PlayerShip_t)*(player_nstack+1));
      player_stack[player_nstack].p    = ship;
      player_stack[player_nstack].loc  = (loc!=NULL) ? strdup(loc) : strdup("Uknown");
      player_nstack++;
   }

   /* Sets inrange by default if weapon sets are missing. */
   for (i=0; i<PILOT_WEAPON_SETS; i++)
      pilot_weapSetInrange( ship, i, WEAPSET_INRANGE_PLAYER_DEF );

   /* Second pass for weapon sets. */
   node = parent->xmlChildrenNode;
   do {
      if (!xml_isNode(node,"weaponsets"))
         continue;

      /* Check for autoweap. */
      xmlr_attr(node,"autoweap",id);
      if (id != NULL) {
         autoweap = atoi(id);
         free(id);
      }

      /* Parse weapon sets. */
      cur = node->xmlChildrenNode;
      do { /* Load each weapon set. */
         xml_onlyNodes(cur);
         if (!xml_isNode(cur,"weaponset")) {
            WARN("Player ship '%s' has unknown node '%s' in 'weaponsets' (expected 'weaponset').",
                  ship->name, cur->name);
            continue;
         }

         /* Get id. */
         xmlr_attr(cur,"id",id);
         if (id == NULL) {
            WARN("Player ship '%s' missing 'id' tag for weapon set.",ship->name);
            continue;
         }
         i = atoi(id);
         free(id);
         if ((i < 0) || (i >= PILOT_WEAPON_SETS)) {
            WARN("Player ship '%s' has invalid weapon set id '%d' [max %d].",
                  ship->name, i, PILOT_WEAPON_SETS-1 );
            continue;
         }

         /* Set inrange mode. */
         xmlr_attr(cur,"inrange",id);
         if (id == NULL)
            pilot_weapSetInrange( ship, i, WEAPSET_INRANGE_PLAYER_DEF );
         else {
            pilot_weapSetInrange( ship, i, atoi(id) );
            free(id);
         }

         if (autoweap) /* Autoweap handles everything except inrange. */
            continue;

         /* Set type mode. */
         xmlr_attr(cur,"type",id);
         if (id == NULL) {
            WARN("Player ship '%s' missing 'type' tag for weapon set.",ship->name);
            continue;
         }
         pilot_weapSetType( ship, i, atoi(id) );
         free(id);

         /* Parse individual weapons. */
         ccur = cur->xmlChildrenNode;
         do {
            /* Only nodes. */
            xml_onlyNodes(ccur);

            /* Only weapon nodes. */
            if (!xml_isNode(ccur,"weapon")) {
               WARN("Player ship '%s' has unknown 'weaponset' child node '%s' (expected 'weapon').",
                     ship->name, ccur->name );
               continue;
            }

            /* Get level. */
            xmlr_attr(ccur,"level",id);
            if (id == NULL) {
               WARN("Player ship '%s' missing 'level' tag for weapon set weapon.", ship->name);
               continue;
            }
            level = atoi(id);
            free(id);
            weapid = xml_getInt(ccur);
            if ((weapid < 0) || (weapid >= ship->noutfits)) {
               WARN("Player ship '%s' has invalid weapon id %d [max %d].",
                     ship->name, weapid, ship->noutfits-1 );
               continue;
            }

            /* Add the weapon set. */
            pilot_weapSetAdd( ship, i, ship->outfits[weapid], level );

         } while (xml_nextNode(ccur));
      } while (xml_nextNode(cur));
   } while (xml_nextNode(node));

   /* Set up autoweap if necessary. */
   ship->autoweap = autoweap;
   if (autoweap)
      pilot_weaponAuto( ship );
   pilot_weaponSane( ship );
   pilot_weaponSetDefault( ship );

   return 0;
}

<|MERGE_RESOLUTION|>--- conflicted
+++ resolved
@@ -2404,14 +2404,8 @@
 
    if (player_noutfits == 0) {
       soutfits[0] = strdup( "None" );
-<<<<<<< HEAD
       toutfits[0] = NULL;
       return 1;
-=======
-      if (toutfits != NULL)
-         toutfits[0] = NULL;
-      return;
->>>>>>> 69cd7895
    }
 
    /* We'll sort. */
@@ -2419,7 +2413,6 @@
          sizeof(PlayerOutfit_t), player_outfitCompare );
 
    /* Now built name and texture structure. */
-<<<<<<< HEAD
    j = 0;
    for (i=0; i<player_noutfits; i++) {
       if ((filter == NULL) || filter(player_outfits[i].o)) {
@@ -2437,17 +2430,6 @@
    }
 
    return j;
-=======
-   if (toutfits != NULL) {
-      for (i=0; i<player_noutfits; i++) {
-         soutfits[i] = strdup( player_outfits[i].o->name );
-         toutfits[i] = player_outfits[i].o->gfx_store;
-      }
-   }
-   else
-      for (i=0; i<player_noutfits; i++)
-         soutfits[i] = strdup( player_outfits[i].o->name );
->>>>>>> 69cd7895
 }
 
 
