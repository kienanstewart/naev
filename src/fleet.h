--- conflicted
+++ resolved
@@ -67,14 +67,9 @@
 /*
  * creation
  */
-<<<<<<< HEAD
-int fleet_createPilot( Fleet *flt, FleetPilot *plt, double dir,
+unsigned int fleet_createPilot( Fleet *flt, FleetPilot *plt, double dir,
       Vector2d *pos, Vector2d *vel, const char* ai, unsigned int flags,
       const int systemFleet );
-=======
-unsigned int fleet_createPilot( Fleet *flt, FleetPilot *plt, double dir,
-      Vector2d *pos, Vector2d *vel, const char* ai, unsigned int flags );
->>>>>>> 38401bfe
 
 
 #endif /* FLEET_H */
