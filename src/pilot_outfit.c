--- conflicted
+++ resolved
@@ -787,11 +787,7 @@
    }
 
    if (p==0)
-<<<<<<< HEAD
-      /*p +=*/ snprintf( &buf[p], len-p, "None" );
-=======
       p += nsnprintf( &buf[p], len-p, "None" );
->>>>>>> cc027593
 
    return buf;
 }
@@ -905,10 +901,6 @@
          pilot->fuel_max      += o->u.mod.fuel;
          /* Misc. */
          pilot->cargo_free    += o->u.mod.cargo;
-<<<<<<< HEAD
-         /* Stats. */
-         ss_statsModFromList( &pilot->stats, o->u.mod.stats, &amount );
-=======
          pilot->mass_outfit   += o->u.mod.mass_rel * pilot->ship->mass;
          pilot->crew          += o->u.mod.crew_rel * pilot->ship->crew;
          pilot->ew_base_hide  += o->u.mod.hide_rel * pilot->ew_base_hide;
@@ -924,7 +916,6 @@
          pilot->solid->speed_max = pilot->speed +
                pilot->speed * pilot->afterburner->outfit->u.afb.speed *
                MIN( 1., pilot->afterburner->outfit->u.afb.mass_limit/pilot->solid->mass);
->>>>>>> cc027593
       }
       else if (outfit_isJammer(o)) { /* Jammer */
          pilot->jamming        = 1;
@@ -944,7 +935,6 @@
    /* Set final energy tau. */
    pilot->energy_tau = pilot->energy_max / pilot->energy_regen;
 
-<<<<<<< HEAD
    /* Slot voodoo. */
    s        = &pilot->stats;
    /* Fuel. */
@@ -961,8 +951,6 @@
    pilot->ew_base_hide  = s->ew_hide;
    pilot->ew_detect     = s->ew_detect;
    pilot->ew_jumpDetect     = s->ew_jumpDetect;
-=======
->>>>>>> cc027593
    /* Fire rate:
     *  amount = p * exp( -0.15 * (n-1) )
     *  1x 15% -> 15%
