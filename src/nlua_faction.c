--- conflicted
+++ resolved
@@ -550,11 +550,7 @@
  */
 static int factionL_isknown( lua_State *L )
 {
-<<<<<<< HEAD
-   Faction *fac = faction_pointer(luaL_validfaction(L, 1));
-=======
    int fac = luaL_validfaction(L, 1);
->>>>>>> 5cfb326a
    lua_pushboolean(L, faction_isKnown(fac));
    return 1;
 }
@@ -570,18 +566,6 @@
  */
 static int factionL_setknown( lua_State *L )
 {
-<<<<<<< HEAD
-   int b;
-   Faction *fac;
-
-   fac = faction_pointer(luaL_validfaction(L, 1));
-   b   = lua_toboolean(L, 2);
-
-   if (b)
-      faction_setFlag( fac, FACTION_KNOWN );
-   else
-      faction_rmFlag( fac, FACTION_KNOWN );
-=======
    int b, fac;
 
    fac = luaL_validfaction(L, 1);
@@ -589,6 +573,5 @@
 
    faction_setKnown( fac, b );
 
->>>>>>> 5cfb326a
    return 0;
 }
