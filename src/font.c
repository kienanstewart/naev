/*
 * See Licensing and Copyright notice in naev.h
 */

/**
 * @file font.c
 *
 * @brief OpenGL font rendering routines.
 *
 * Use a displaylist to store ASCII chars rendered with freefont
 * There are several drawing methods depending on whether you want
 * print it all, print to a max width, print centered or print a
 * block of text.
 *
 * There are hardcoded size limits.  256 characters for all routines
 * except gl_printText which has a 1024 limit.
 *
 * @todo check if length is too long
 */


#include "font.h"

#include "naev.h"

#include "ft2build.h"
#include FT_FREETYPE_H
#include FT_GLYPH_H

#include "log.h"
#include "ndata.h"


#define FONT_DEF  "dat/font.ttf" /**< Default font path. */


/**
 * @brief Stores a font character.
 */
typedef struct font_char_s {
   GLubyte *data;
   int w;
   int h;
   int off_x;
   int off_y;
   int adv_x;
   int adv_y;
   int tx;
   int ty;
   int tw;
   int th;
} font_char_t;


/* default font */
glFont gl_defFont; /**< Default font. */
glFont gl_smallFont; /**< Small font. */


/*
 * prototypes
 */
static int font_limitSize( const glFont *ft_font, int *width,
      const char *text, const int max );
/* Render. */
static void gl_fontRenderStart( const glFont* font, double x, double y, const glColour *c );
static int gl_fontRenderCharacter( const glFont* font, int ch, const glColour *c, int state );
static void gl_fontRenderEnd (void);


/**
 * @brief Limits the text to max.
 *
 *    @param ft_font Font to calculate width with.
 *    @param width Actual width it takes up.
 *    @param text Text to parse.
 *    @param max Max to look for.
 *    @return Number of characters that fit.
 */
static int font_limitSize( const glFont *ft_font, int *width,
      const char *text, const int max )
{
   int n, i;

   /* Avoid segfaults. */
   if (text == NULL)
      return 0;

   /* limit size */
   n = 0;
   for (i=0; text[i] != '\0'; i++) {
      n += ft_font->chars[ (int)text[i] ].adv_x;
      if (n > max) {
         n -= ft_font->chars[ (int)text[i] ].adv_x; /* actual size */
         break;
      }
   }

   if (width != NULL)
      (*width) = n;
   return i;
}


/**
 * @brief Gets the number of characters in text that fit into width.
 *
 *    @param ft_font Font to use.
 *    @param text Text to check.
 *    @param width Width to match.
 *    @return Number of characters that fit.
 */
int gl_printWidthForText( const glFont *ft_font, const char *text,
      const int width )
{
   int i, n, lastspace;

   if (ft_font == NULL)
      ft_font = &gl_defFont;

   /* limit size per line */
   lastspace = 0; /* last ' ' or '\n' in the text */
   n = 0; /* current width */
   i = 0; /* current position */
   while ((text[i] != '\n') && (text[i] != '\0')) {

      /* Characters we should ignore. */
      if (text[i] == '\t') {
         i++;
         continue;
      }

      /* Ignore escape sequence. */
      if (text[i] == '\e') {
         if (text[i+1] != '\0')
            i += 2;
         else
            i += 1;
         continue;
      }

      /* Increase size. */
      n += ft_font->chars[ (int)text[i] ].adv_x;

      /* Save last space. */
      if (text[i] == ' ')
         lastspace = i;

      /* Check if out of bounds. */
      if (n > width) {
         if (lastspace > 0)
            return lastspace;
         else
            return i-1;
      }

      /* Check next character. */
      i++;
   }

   return i;
}


/**
 * @brief Prints text on screen.
 *
 * Defaults ft_font to gl_defFont if NULL.
 *
 *    @param ft_font Font to use
 *    @param x X position to put text at.
 *    @param y Y position to put text at.
 *    @param c Colour to use (uses white if NULL)
 *    @param str String to display.
 */
void gl_printRaw( const glFont *ft_font,
      const double x, const double y,
      const glColour* c, const char *text )
{
   int i, s;

   if (ft_font == NULL)
      ft_font = &gl_defFont;

   /* Render it. */
   s = 0;
   gl_fontRenderStart(ft_font, x, y, c);
   for (i=0; text[i] != '\0'; i++)
      s = gl_fontRenderCharacter( ft_font, text[i], c, s );
   gl_fontRenderEnd();
}


/**
 * @brief Prints text on screen like printf.
 *
 * Defaults ft_font to gl_defFont if NULL.
 *
 *    @param ft_font Font to use (NULL means gl_defFont)
 *    @param x X position to put text at.
 *    @param y Y position to put text at.
 *    @param c Colour to use (uses white if NULL)
 *    @param fmt String formatted like printf to print.
 */
void gl_print( const glFont *ft_font,
      const double x, const double y,
      const glColour* c, const char *fmt, ... )
{
   /*float h = ft_font->h / .63;*/ /* slightly increase fontsize */
   char text[256]; /* holds the string */
   va_list ap;

   if (fmt == NULL) return;
   else { /* convert the symbols to text */
      va_start(ap, fmt);
      vsnprintf(text, 256, fmt, ap);
      va_end(ap);
   }

   gl_printRaw( ft_font, x, y, c, text );
}


/**
 * @brief Behavise like gl_printRaw but stops displaying text after a certain distance.
 *
 *    @param ft_font Font to use.
 *    @param max Maximum length to reach.
 *    @param x X position to display text at.
 *    @param y Y position to display text at.
 *    @param c Colour to use (NULL defaults to white).
 *    @param fmt String to display formatted like printf.
 *    @return The number of characters it had to suppress.
 */
int gl_printMaxRaw( const glFont *ft_font, const int max,
      const double x, const double y,
      const glColour* c, const char *text )
{
   int ret, i, s;

   ret = 0; /* default return value */

   if (ft_font == NULL)
      ft_font = &gl_defFont;

   /* Limit size. */
   ret = font_limitSize( ft_font, NULL, text, max );

   /* Render it. */
   s = 0;
   gl_fontRenderStart(ft_font, x, y, c);
   for (i=0; i < ret; i++)
      s = gl_fontRenderCharacter( ft_font, text[i], c, s );
   gl_fontRenderEnd();

   return 0;
}
/**
 * @brief Behavise like gl_print but stops displaying text after reaching a certain length.
 *
 *    @param ft_font Font to use (NULL means use gl_defFont).
 *    @param max Maximum length to reach.
 *    @param x X position to display text at.
 *    @param y Y position to display text at.
 *    @param c Colour to use (NULL defaults to white).
 *    @param fmt String to display formatted like printf.
 *    @return The number of characters it had to suppress.
 */
int gl_printMax( const glFont *ft_font, const int max,
      const double x, const double y,
      const glColour* c, const char *fmt, ... )
{
   /*float h = ft_font->h / .63;*/ /* slightly increase fontsize */
   char text[256]; /* holds the string */
   va_list ap;
   int ret;

   ret = 0; /* default return value */

   if (fmt == NULL) return -1;
   else { /* convert the symbols to text */
      va_start(ap, fmt);
      vsnprintf(text, 256, fmt, ap);
      va_end(ap);
   }

   return gl_printMaxRaw( ft_font, max, x, y, c, text );
}


/**
 * @brief Displays text centered in position and width.
 *
 * Will truncate if text is too long.
 *
 *    @param ft_font Font to use.
 *    @param width Width of area to center in.
 *    @param x X position to display text at.
 *    @param y Y position to display text at.
 *    @param c Colour to use for text (NULL defaults to white).
 *    @param fmt Text to display formatted like printf.
 *    @return The number of characters it had to truncate.
 */
int gl_printMidRaw( const glFont *ft_font, const int width,
      double x, const double y,
      const glColour* c, const char *text )
{
   /*float h = ft_font->h / .63;*/ /* slightly increase fontsize */
   int n, ret, i, s;

   if (ft_font == NULL)
      ft_font = &gl_defFont;

   ret = 0; /* default return value */

   /* limit size */
   ret = font_limitSize( ft_font, &n, text, width );
   x += (double)(width - n)/2.;

   /* Render it. */
   s = 0;
   gl_fontRenderStart(ft_font, x, y, c);
   for (i=0; i < ret; i++)
      s = gl_fontRenderCharacter( ft_font, text[i], c, s );
   gl_fontRenderEnd();

   return 0;
}
/**
 * @brief Displays text centered in position and width.
 *
 * Will truncate if text is too long.
 *
 *    @param ft_font Font to use (NULL defaults to gl_defFont)
 *    @param width Width of area to center in.
 *    @param x X position to display text at.
 *    @param y Y position to display text at.
 *    @param c Colour to use for text (NULL defaults to white).
 *    @param fmt Text to display formatted like printf.
 *    @return The number of characters it had to truncate.
 */
int gl_printMid( const glFont *ft_font, const int width,
      double x, const double y,
      const glColour* c, const char *fmt, ... )
{
   /*float h = ft_font->h / .63;*/ /* slightly increase fontsize */
   char text[256]; /* holds the string */
   va_list ap;

   if (fmt == NULL) return -1;
   else { /* convert the symbols to text */
      va_start(ap, fmt);
      vsnprintf(text, 256, fmt, ap);
      va_end(ap);
   }

   return gl_printMidRaw( ft_font, width, x, y, c, text );
}


/**
 * @brief Prints a block of text that fits in the dimensions given.
 *
 * Positions are based on origin being top-left.
 *
 *    @param ft_font Font to use.
 *    @param width Maximum width to print to.
 *    @param height Maximum height to print to.
 *    @param bx X position to display text at.
 *    @param by Y position to display text at.
 *    @param c Colour to use (NULL defaults to white).
 *    @param fmt Text to display formatted like printf.
 *    @return 0 on success.
 * prints text with line breaks included to a maximum width and height preset
 */
int gl_printTextRaw( const glFont *ft_font,
      const int width, const int height,
      double bx, double by,
      glColour* c, const char *text )
{
   int ret, i, p, s;
   double x,y;

   if (ft_font == NULL)
      ft_font = &gl_defFont;

   x = bx;
   y = by + height - (double)ft_font->h; /* y is top left corner */

   s = 0;
   p = 0; /* where we last drew up to */
   while (y - by > -1e-5) {
      ret = gl_printWidthForText( ft_font, &text[p], width );

      /* Render it. */
      gl_fontRenderStart(ft_font, x, y, c);
      for (i=0; i < ret; i++)
         s = gl_fontRenderCharacter( ft_font, text[p+i], c, s );
      gl_fontRenderEnd();

      if (text[p+i] == '\0')
         break;
      p += i;
      if ((text[p] == '\n') || (text[p] == ' '))
         p++; /* Skip "empty char". */
      y -= 1.5*(double)ft_font->h; /* move position down */
   }


   return 0;
}


/**
 * @brief Prints a block of text that fits in the dimensions given.
 *
 * Positions are based on origin being top-left.
 *
 *    @param ft_font Font to use (NULL defaults to gl_defFont).
 *    @param width Maximum width to print to.
 *    @param height Maximum height to print to.
 *    @param bx X position to display text at.
 *    @param by Y position to display text at.
 *    @param c Colour to use (NULL defaults to white).
 *    @param fmt Text to display formatted like printf.
 *    @return 0 on success.
 * prints text with line breaks included to a maximum width and height preset
 */
int gl_printText( const glFont *ft_font,
      const int width, const int height,
      double bx, double by,
      glColour* c, const char *fmt, ... )
{
   /*float h = ft_font->h / .63;*/ /* slightly increase fontsize */
   char text[4096]; /* holds the string */
   va_list ap;

   if (fmt == NULL) return -1;
   else { /* convert the symbols to text */
      va_start(ap, fmt);
      vsnprintf(text, 4096, fmt, ap);
      va_end(ap);
   }

   return gl_printTextRaw( ft_font, width, height, bx, by, c, text );
}


/**
 * @brief Gets the width that it would take to print some text.
 *
 * Does not display text on screen.
 *
 *    @param ft_font Font to use (NULL defaults to gl_defFont).
 *    @param fmt Text to calculate the length of.
 *    @return The length of the text in pixels.
 */
int gl_printWidthRaw( const glFont *ft_font, const char *text )
{
   int i, n;

   if (ft_font == NULL)
      ft_font = &gl_defFont;

   for (n=0,i=0; i<(int)strlen(text); i++) {
      /* Ignore escape sequence. */
      if (text[i] == '\e') {
         if (text[i+1] != '\0')
            i += 2;
         else
            i += 1;
         continue;
      }

      /* Increment width. */
      n += ft_font->chars[ (int)text[i] ].adv_x;
   }

   return n;
}


/**
 * @brief Gets the width that it would take to print some text.
 *
 * Does not display text on screen.
 *
 *    @param ft_font Font to use (NULL defaults to gl_defFont).
 *    @param fmt Text to calculate the length of.
 *    @return The length of the text in pixels.
 */
int gl_printWidth( const glFont *ft_font, const char *fmt, ... )
{
   char text[256]; /* holds the string */
   va_list ap;

   if (fmt == NULL) return 0;
   else { /* convert the symbols to text */
      va_start(ap, fmt);
      vsnprintf(text, 256, fmt, ap);
      va_end(ap);
   }

   return gl_printWidthRaw( ft_font, text );
}


/**
 * @brief Gets the height of a non-formatted string.
 *
 * Does not display the text on screen.
 *
 *    @param ft_font Font to use (NULL defaults to gl_defFont).
 *    @param width Width to jump to next line once reached.
 *    @param fmt Text to get the height of in printf format.
 *    @return The height of the text.
 */
int gl_printHeightRaw( const glFont *ft_font,
      const int width, const char *text )
{
   int i, p;
   double y;

   if (ft_font == NULL)
      ft_font = &gl_defFont;

   /* Check 0 length strings. */
   if (text[0] == '\0')
      return 0;

   y = 0.;
   p = 0;
   do {
      i = gl_printWidthForText( ft_font, &text[p], width );
      p += i + 1;
      y += 1.5*(double)ft_font->h; /* move position down */
   } while (text[p-1] != '\0');

   return (int) (y - 0.5*(double)ft_font->h);
}

/**
 * @brief Gets the height of the text if it were printed.
 *
 * Does not display the text on screen.
 *
 *    @param ft_font Font to use (NULL defaults to gl_defFont).
 *    @param width Width to jump to next line once reached.
 *    @param fmt Text to get the height of in printf format.
 *    @return The height of the text.
 */
int gl_printHeight( const glFont *ft_font,
      const int width, const char *fmt, ... )
{
   char text[1024]; /* holds the string */
   va_list ap;

   if (fmt == NULL) return -1;
   else { /* convert the symbols to text */
      va_start(ap, fmt);
      vsnprintf(text, 1024, fmt, ap);
      va_end(ap);
   }

   return gl_printHeightRaw( ft_font, width, text );
}


/*
 *
 * G L _ F O N T
 *
 */
/**
 */
static int font_makeChar( font_char_t *c, FT_Face face, char ch )
{
   FT_Bitmap bitmap;
   FT_GlyphSlot slot;
   int w,h;

   slot = face->glyph; /* Small shortcut. */

   /* Load the glyph. */
   if (FT_Load_Char( face, ch, FT_LOAD_RENDER )) {
      WARN("FT_Load_Char failed.");
      return -1;
   }

   bitmap = slot->bitmap; /* to simplify */

   /* need the POT wrapping for opengl */
   w = bitmap.width;
   h = bitmap.rows;

   /* Store data. */
   c->data = malloc( sizeof(GLubyte) * w*h );
   memcpy( c->data, bitmap.buffer, sizeof(GLubyte) * w*h );
   c->w     = w;
   c->h     = h;
   c->off_x = slot->bitmap_left;
   c->off_y = slot->bitmap_top;
   c->adv_x = slot->advance.x >> 6;
   c->adv_y = slot->advance.y >> 6;
   return 0;
}


/**
 * @brief Generates the font's texture atlas.
 */
static int font_genTextureAtlas( glFont* font, FT_Face face )
{
   font_char_t chars[128];
   int i, n;
   int x, y, x_off, y_off;
   int total_w;
   int w, h, max_h;
   int offset;
   GLubyte *data;
   GLfloat *vbo_tex;
   GLint *vbo_vert;
   GLfloat tx, ty, txw, tyh;
   GLfloat fw, fh;
   GLint vx, vy, vw, vh;

   /* Render characters into software. */
   total_w  = 0;
   max_h    = 0;
   for (i=0; i<128; i++) {
      font_makeChar( &chars[i], face, i );
      total_w += chars[i].w;
      if (chars[i].h > max_h)
         max_h = chars[i].h;
   }

   /* Calculate how to fit them.
    * rows * Hmax = Wtotal / rows
    * rows^2 = Wtotal / Hmax
    * rows = sqrt( Wtotal / Hmax )
    */
   n = ceil( sqrt( (double)total_w / (double)max_h ) );
   w = ceil( total_w / n ) + 1;
   h = ceil( max_h * n ) + 1;

   /* Check if need to be POT. */
   if (1) { /*gl_needPOT()) { */ /** @TODO fix this stuff. */
      w = gl_pot(w);
      h = gl_pot(h);
   }

   /* Test fit - formula isn't perfect. */
   x_off = 0;
   y_off = 0;
   for (i=0; i<128; i++) {
      if (x_off + chars[i].w >= w) {
         x_off  = 0;
         y_off += max_h;

         /* Check for overflow. */
         if (y_off + max_h >= h) {
            h += max_h;

            /* POT needs even more. */
            if (1) { /*gl_needPOT()) { */ /** @TODO fix this stuff. */
               h = gl_pot(h);
            }
         }
      }

      /* Displace offset. */
      x_off += chars[i].w;
   }

   /* Generate the texture. */
   data  = calloc( w*h*2, 1 );
   x_off = 0;
   y_off = 0;
   for (i=0; i<128; i++) {
      /* Check if need to skip to newline. */
      if (x_off + chars[i].w >= w) {
         x_off  = 0;
         y_off += max_h;

         if (y_off + max_h >= h)
            WARN("Font is still too small - something went wrong.");
      }

      /* Render character. */
      for (y=0; y<chars[i].h; y++) {
         for (x=0; x<chars[i].w; x++) {
            offset  = (y_off + y) * w;
            offset += x_off + x;
            data[ offset*2     ] = 0xcf; /* Constant luminance. */
            data[ offset*2 + 1 ] = chars[i].data[ y*chars[i].w + x ];
         }
      }

      /* Store character information. */
      font->chars[i].adv_x = chars[i].adv_x;
      font->chars[i].adv_y = chars[i].adv_y;

      /* Store temporary information. */
      chars[i].tx = x_off;
      chars[i].ty = y_off;
      chars[i].tw = chars[i].w;
      chars[i].th = chars[i].h;

      /* Displace offset. */
      x_off += chars[i].w;

      /* Free memory. */
      free(chars[i].data);
   }

   /* Create the font texture. */
   glGenTextures( 1, &font->texture );
   glBindTexture( GL_TEXTURE_2D, font->texture );

   /* Shouldn't ever scale - we'll generate appropriate size font. */
   glTexParameteri(GL_TEXTURE_2D, GL_TEXTURE_MAG_FILTER, GL_NEAREST);
   glTexParameteri(GL_TEXTURE_2D, GL_TEXTURE_MIN_FILTER, GL_NEAREST);

   /* Clamp texture .*/
   glTexParameteri(GL_TEXTURE_2D, GL_TEXTURE_WRAP_S, GL_REPEAT);
   glTexParameteri(GL_TEXTURE_2D, GL_TEXTURE_WRAP_T, GL_REPEAT);

   /* Upload data. */
   glTexImage2D( GL_TEXTURE_2D, 0, GL_LUMINANCE_ALPHA, w, h, 0,
         GL_LUMINANCE_ALPHA, GL_UNSIGNED_BYTE, data );

   /* Check for errors. */
   gl_checkErr();

   /* Create the VBOs. */
   n           = 8 * 128;
   vbo_tex     = malloc(sizeof(GLfloat) * n);
   vbo_vert    = malloc(sizeof(GLint) * n);
   for (i=0; i<128; i++) {
      /* We do something like the following for vertex coordinates.
       *
       *
       *  +----------------- top reference   \  <------- font->h
       *  |                                  |
       *  |                                  | --- off_y
       *  +----------------- glyph top       /
       *  |
       *  |
       *  +----------------- glyph bottom
       *  |
       *  v   y
       *
       *
       *  +----+------------->  x
       *  |    |
       *  |    glyph start
       *  |
       *  side reference
       *
       *  \----/
       *   off_x
       */
      /* Temporary variables. */
      fw  = (GLfloat) w;
      fh  = (GLfloat) h;
      tx  = (GLfloat)chars[i].tx / fw;
      ty  = (GLfloat)chars[i].ty / fh;
      txw = (GLfloat)(chars[i].tx + chars[i].tw) / fw;
      tyh = (GLfloat)(chars[i].ty + chars[i].th) / fh;
      vx  = chars[i].off_x;
      vy  = chars[i].off_y - chars[i].h;
      vw  = chars[i].w;
      vh  = chars[i].h;
      /* Texture coords. */
      vbo_tex[  8*i + 0 ] = tx;  /* Top left. */
      vbo_tex[  8*i + 1 ] = ty;
      vbo_tex[  8*i + 2 ] = txw; /* Top right. */
      vbo_tex[  8*i + 3 ] = ty;
      vbo_tex[  8*i + 4 ] = txw; /* Bottom right. */
      vbo_tex[  8*i + 5 ] = tyh;
      vbo_tex[  8*i + 6 ] = tx;  /* Bottom left. */
      vbo_tex[  8*i + 7 ] = tyh;
      /* Vertex coords. */
      vbo_vert[ 8*i + 0 ] = vx;    /* Top left. */
      vbo_vert[ 8*i + 1 ] = vy+vh;
      vbo_vert[ 8*i + 2 ] = vx+vw; /* Top right. */
      vbo_vert[ 8*i + 3 ] = vy+vh;
      vbo_vert[ 8*i + 4 ] = vx+vw; /* Bottom right. */
      vbo_vert[ 8*i + 5 ] = vy;
      vbo_vert[ 8*i + 6 ] = vx;    /* Bottom left. */
      vbo_vert[ 8*i + 7 ] = vy;
   }
   font->vbo_tex  = gl_vboCreateStatic( sizeof(GLfloat)*n, vbo_tex );
   font->vbo_vert = gl_vboCreateStatic( sizeof(GLint)*n, vbo_vert );

   /* Free the data. */
   free(data);
   free(vbo_tex);
   free(vbo_vert);

   return 0;
}


/**
 * @brief Starts the rendering engine.
 */
static void gl_fontRenderStart( const glFont* font, double x, double y, const glColour *c )
{
   /* Enable textures. */
   glEnable(GL_TEXTURE_2D);
   glBindTexture( GL_TEXTURE_2D, font->texture);

   /* Set up matrix. */
   gl_matrixMode(GL_MODELVIEW);
   gl_matrixPush();
      gl_matrixTranslate( round(x-(double)SCREEN_W/2.),
            round(y-(double)SCREEN_H/2.) );

   /* Handle colour. */
   if (c==NULL)
      glColor4d( 1., 1., 1., 1. );
   else
      COLOUR(*c);

   /* Activate the appropriate VBOs. */
   gl_vboActivateOffset( font->vbo_tex,  GL_TEXTURE_COORD_ARRAY, 0, 2, GL_FLOAT, 0 );
   gl_vboActivateOffset( font->vbo_vert, GL_VERTEX_ARRAY, 0, 2, GL_INT, 0 );
}


/**
 * @brief Renders a character.
 */
static int gl_fontRenderCharacter( const glFont* font, int ch, const glColour *c, int state )
{
   GLushort ind[6];
   double a;

   /* Handle escape sequences. */
   if (ch == '\e') /* Start sequence. */
      return 1;
   if (state == 1) {
      a = (c==NULL) ? 1. : c->a;
      switch (ch) {
         /* TOP SECRET COLOUR CONVENTION
          * FOR YOUR EYES ONLY
          *
          * Lowercase characters represent base colours.
          * Uppercase characters reperesent fancy game related colours.
          * Digits represent states.
          */
         /* Colours. */
         case 'r': ACOLOUR(cFontRed,a); break;
         case 'g': ACOLOUR(cFontGreen,a); break;
         case 'b': ACOLOUR(cFontBlue,a); break;
         case 'y': ACOLOUR(cFontYellow,a); break;
         case 'w': ACOLOUR(cFontWhite,a); break;
         case 'p': ACOLOUR(cFontPurple,a); break;
         case 'n': ACOLOUR(cBlack,a); break;
         /* Fancy states. */
         case 'F': ACOLOUR(cFriend,a); break;
         case 'H': ACOLOUR(cHostile,a); break;
         case 'N': ACOLOUR(cNeutral,a); break;
         case 'I': ACOLOUR(cInert,a); break;
<<<<<<< HEAD
         case 'M': ACOLOUR(cMapNeutral,a); break;
=======
         case 'C': ACOLOUR(cConsole,a); break;
         case 'D': ACOLOUR(cDConsole,a); break;
>>>>>>> 38401bfe
         /* Reset state. */
         case '0':
             if (c==NULL)
                glColor4d( 1., 1., 1., 1. );
             else
                COLOUR(*c);
             break;
      }
      return 0;
   }

   /*
    * Global  Local
    * 0--1      0--1 4
    * | /|  =>  | / /|
    * |/ |      |/ / |
    * 3--2      2 3--5
    */
   ind[0] = 4*ch + 0;
   ind[1] = 4*ch + 1;
   ind[2] = 4*ch + 3;
   ind[3] = 4*ch + 1;
   ind[4] = 4*ch + 3;
   ind[5] = 4*ch + 2;

   /* Draw the element. */
   glDrawElements( GL_TRIANGLES, 6, GL_UNSIGNED_SHORT, ind );

   /* Translate matrix. */
   gl_matrixTranslate( font->chars[ch].adv_x, font->chars[ch].adv_y );

   return 0;
}


/**
 * @brief Ends the rendering engine.
 */
static void gl_fontRenderEnd (void)
{
   gl_vboDeactivate();
   gl_matrixPop();
   glDisable(GL_TEXTURE_2D);

   /* Check for errors. */
   gl_checkErr();
}


/**
 * @brief Initializes a font.
 *
 *    @param font Font to load (NULL defaults to gl_defFont).
 *    @param fname Name of the font (from inside packfile, NULL defaults to default font).
 *    @param h Height of the font to generate.
 */
void gl_fontInit( glFont* font, const char *fname, const unsigned int h )
{
   FT_Library library;
   FT_Face face;
   uint32_t bufsize;
   FT_Byte* buf;

   /* Get default font if not set. */
   if (font == NULL)
      font = &gl_defFont;

   /* Read the font. */
   buf = ndata_read( (fname!=NULL) ? fname : FONT_DEF, &bufsize );
   if (buf == NULL) {
      WARN("Unable to read font: %s", (fname!=NULL) ? fname : FONT_DEF);
      return;
   }

   /* Allocage. */
   font->chars = malloc(sizeof(glFontChar)*128);
   font->h = (int)floor((double)h * gl_screen.scale);
   if (font->chars==NULL) {
      WARN("Out of memory!");
      return;
   }

   /* create a FreeType font library */
   if (FT_Init_FreeType(&library)) {
      WARN("FT_Init_FreeType failed with font %s.",
            (fname!=NULL) ? fname : FONT_DEF );
      return;
   }

   /* object which freetype uses to store font info */
   if (FT_New_Memory_Face( library, buf, bufsize, 0, &face )) {
      WARN("FT_New_Face failed loading library from %s",
            (fname!=NULL) ? fname : FONT_DEF );
      return;
   }

   /* Try to resize. */
   if (FT_IS_SCALABLE(face)) {
      if (FT_Set_Char_Size( face,
               0, /* Same as width. */
               h << 6, /* In 1/64th of a pixel. */
               96, /* Create at 96 DPI */
               96)) /* Create at 96 DPI */
         WARN("FT_Set_Char_Size failed.");
   }
   else
      WARN("Font isn't resizeable!");

   /* Select the character map. */
   if (FT_Select_Charmap( face, FT_ENCODING_UNICODE ))
      WARN("FT_Select_Charmap failed to change character mapping.");

   /* Generate the font atlas. */
   font_genTextureAtlas( font, face );

   /* we can now free the face and library */
   FT_Done_Face(face);
   FT_Done_FreeType(library);
   free(buf);
}

/**
 * @brief Frees a loaded font.
 *
 *    @param font Font to free.
 */
void gl_freeFont( glFont* font )
{
   if (font == NULL)
      font = &gl_defFont;
   glDeleteTextures(1,&font->texture);
   if (font->chars != NULL)
      free(font->chars);
   font->chars = NULL;
   if (font->vbo_tex != NULL)
      gl_vboDestroy(font->vbo_tex);
   font->vbo_tex = NULL;
   if (font->vbo_vert != NULL)
      gl_vboDestroy(font->vbo_vert);
   font->vbo_vert = NULL;
}<|MERGE_RESOLUTION|>--- conflicted
+++ resolved
@@ -863,12 +863,9 @@
          case 'H': ACOLOUR(cHostile,a); break;
          case 'N': ACOLOUR(cNeutral,a); break;
          case 'I': ACOLOUR(cInert,a); break;
-<<<<<<< HEAD
          case 'M': ACOLOUR(cMapNeutral,a); break;
-=======
          case 'C': ACOLOUR(cConsole,a); break;
          case 'D': ACOLOUR(cDConsole,a); break;
->>>>>>> 38401bfe
          /* Reset state. */
          case '0':
              if (c==NULL)
